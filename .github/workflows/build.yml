name: build

on:
  push:
    branches:
      - main
  pull_request:
    branches:
      - main
  # Allow this workflow to be called from other workflows
  workflow_call:
    inputs:
      #  Requires at least one input to be valid, but in practice we don't need any
      dummy:
        type: string
        required: false

jobs:
  build:
    runs-on: ubuntu-latest
    strategy:
      matrix:
        # Huggingface gets mad about us spamming them in CI, so try to run fewer versions of tests
        python-version: ["3.10"] # , "3.11", "3.12"]

    env:
      # Increment this number to bust all caches (HuggingFace, Poetry, venv)
      CACHE_VERSION: 7

    steps:
      - uses: actions/checkout@v4
      - name: Set up Python ${{ matrix.python-version }}
        uses: actions/setup-python@v5
        with:
          python-version: ${{ matrix.python-version }}
      - name: Cache Huggingface assets
        uses: actions/cache@v4
        with:
<<<<<<< HEAD
          key: huggingface-6-${{ runner.os }}-${{ matrix.python-version }}-${{ hashFiles('**/pyproject.toml') }}
          path: ~/.cache/huggingface
          restore-keys: |
            huggingface-6-${{ runner.os }}-${{ matrix.python-version }}-
=======
          key: huggingface-${{ env.CACHE_VERSION }}-${{ runner.os }}-${{ matrix.python-version }}-${{ hashFiles('**/pyproject.toml') }}
          path: ~/.cache/huggingface/hub
          restore-keys: |
            huggingface-${{ env.CACHE_VERSION }}-${{ runner.os }}-${{ matrix.python-version }}-
>>>>>>> f3d587f2
      - name: Load cached Poetry installation
        id: cached-poetry
        uses: actions/cache@v4
        with:
          path: ~/.local # the path depends on the OS
<<<<<<< HEAD
          key: poetry-${{ runner.os }}-${{ matrix.python-version }}-6 # increment to reset cache
=======
          key: poetry-${{ runner.os }}-${{ matrix.python-version }}-${{ env.CACHE_VERSION }}
>>>>>>> f3d587f2
      - name: Install Poetry
        if: steps.cached-poetry.outputs.cache-hit != 'true'
        uses: snok/install-poetry@v1
        with:
          virtualenvs-create: true
          virtualenvs-in-project: true
          installer-parallel: true
      - name: Load cached venv
        id: cached-poetry-dependencies
        uses: actions/cache@v4
        with:
          path: .venv
<<<<<<< HEAD
          key: venv-6-${{ runner.os }}-${{ matrix.python-version }}-${{ hashFiles('**/pyproject.toml') }}
          restore-keys: |
            venv-6-${{ runner.os }}-${{ matrix.python-version }}-
=======
          key: venv-${{ env.CACHE_VERSION }}-${{ runner.os }}-${{ matrix.python-version }}-${{ hashFiles('**/pyproject.toml') }}
          restore-keys: |
            venv-${{ env.CACHE_VERSION }}-${{ runner.os }}-${{ matrix.python-version }}-
>>>>>>> f3d587f2
      - name: Install dependencies
        if: steps.cached-poetry-dependencies.outputs.cache-hit != 'true'
        run: poetry install --no-interaction
      - name: Check disk space before tests
        run: |
          echo "=== Disk Space Summary ==="
          df -h
          echo ""
          echo "=== Home Directory Size ==="
          du -sh ~/* 2>/dev/null | sort -hr | head -20
          echo ""
          echo "=== Huggingface Cache Size ==="
          du -sh ~/.cache/huggingface 2>/dev/null || echo "No HF cache yet"
      - name: Check linting
        run: poetry run ruff check .
      - name: Check formatting
        run: poetry run ruff format --check .
      - name: type checking
        run: poetry run pyright
      - name: Run Unit Tests
        #   Would use make, but want cov report in xml format
        #   TRACK_DISK_USAGE=1 enables per-test disk usage tracking (see tests/conftest.py)
        run: poetry run pytest -v --cov=sae_lens/ --cov-report=term-missing --cov-branch tests --cov-report=xml
        env:
          HF_TOKEN: ${{ secrets.HF_TOKEN }}
          TRACK_DISK_USAGE: "1"
      - name: Check disk space after tests
        if: always()
        run: |
          echo "=== Disk Space Summary After Tests ==="
          df -h
          echo ""
          echo "=== Huggingface Cache Size ==="
          du -sh ~/.cache/huggingface 2>/dev/null || echo "No HF cache"
          echo ""
          echo "=== Huggingface Cache Contents (Top 20) ==="
          du -sh ~/.cache/huggingface/* 2>/dev/null | sort -hr | head -20 || echo "No HF cache"
          echo ""
          echo "=== Largest directories in home ==="
          du -sh ~/* 2>/dev/null | sort -hr | head -20
          echo ""
          echo "=== Workspace size ==="
          du -sh ${{ github.workspace }}
      - name: Upload coverage reports to Codecov
        uses: codecov/codecov-action@v4.0.1
        with:
          token: ${{ secrets.CODECOV_TOKEN }}
          slug: jbloomAus/SAELens

  release:
    needs: build
    permissions:
      contents: write
      id-token: write
    # https://github.community/t/how-do-i-specify-job-dependency-running-in-another-workflow/16482
    if: github.event_name == 'push' && (github.ref == 'refs/heads/main' || github.ref == 'refs/heads/beta' || github.ref == 'refs/heads/alpha') && !contains(github.event.head_commit.message, 'chore(release):')
    runs-on: ubuntu-latest
    concurrency: release
    environment:
      name: pypi
    outputs:
      released: ${{ steps.release.outputs.released }}
      tag: ${{ steps.release.outputs.tag }}

    steps:
      - uses: actions/checkout@v4
        with:
          fetch-depth: 0
      - uses: actions/setup-python@v5
        with:
          python-version: "3.11"
      - name: Semantic Release
        id: release
        uses: python-semantic-release/python-semantic-release@v9.8.8
        with:
          github_token: ${{ secrets.GITHUB_TOKEN }}
      - name: Publish package distributions to PyPI
        uses: pypa/gh-action-pypi-publish@release/v1
        if: steps.release.outputs.released == 'true'
      - name: Publish package distributions to GitHub Releases
        uses: python-semantic-release/upload-to-gh-release@main
        if: steps.release.outputs.released == 'true'
        with:
          github_token: ${{ secrets.GITHUB_TOKEN }}<|MERGE_RESOLUTION|>--- conflicted
+++ resolved
@@ -36,27 +36,16 @@
       - name: Cache Huggingface assets
         uses: actions/cache@v4
         with:
-<<<<<<< HEAD
-          key: huggingface-6-${{ runner.os }}-${{ matrix.python-version }}-${{ hashFiles('**/pyproject.toml') }}
-          path: ~/.cache/huggingface
-          restore-keys: |
-            huggingface-6-${{ runner.os }}-${{ matrix.python-version }}-
-=======
           key: huggingface-${{ env.CACHE_VERSION }}-${{ runner.os }}-${{ matrix.python-version }}-${{ hashFiles('**/pyproject.toml') }}
           path: ~/.cache/huggingface/hub
           restore-keys: |
             huggingface-${{ env.CACHE_VERSION }}-${{ runner.os }}-${{ matrix.python-version }}-
->>>>>>> f3d587f2
       - name: Load cached Poetry installation
         id: cached-poetry
         uses: actions/cache@v4
         with:
           path: ~/.local # the path depends on the OS
-<<<<<<< HEAD
-          key: poetry-${{ runner.os }}-${{ matrix.python-version }}-6 # increment to reset cache
-=======
           key: poetry-${{ runner.os }}-${{ matrix.python-version }}-${{ env.CACHE_VERSION }}
->>>>>>> f3d587f2
       - name: Install Poetry
         if: steps.cached-poetry.outputs.cache-hit != 'true'
         uses: snok/install-poetry@v1
@@ -69,15 +58,9 @@
         uses: actions/cache@v4
         with:
           path: .venv
-<<<<<<< HEAD
-          key: venv-6-${{ runner.os }}-${{ matrix.python-version }}-${{ hashFiles('**/pyproject.toml') }}
-          restore-keys: |
-            venv-6-${{ runner.os }}-${{ matrix.python-version }}-
-=======
           key: venv-${{ env.CACHE_VERSION }}-${{ runner.os }}-${{ matrix.python-version }}-${{ hashFiles('**/pyproject.toml') }}
           restore-keys: |
             venv-${{ env.CACHE_VERSION }}-${{ runner.os }}-${{ matrix.python-version }}-
->>>>>>> f3d587f2
       - name: Install dependencies
         if: steps.cached-poetry-dependencies.outputs.cache-hit != 'true'
         run: poetry install --no-interaction
