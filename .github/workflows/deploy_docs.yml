name: Deploy Docs
on:
  push:
    branches:
      - main
      - alpha
    paths-ignore:
      - '.vscode/**'
      - '.gitignore'
  pull_request:
    branches:
      - main
      - alpha
    paths-ignore:
      - '.vscode/**'
      - '.gitignore'
  release:
    types: [published]
<<<<<<< HEAD
=======
  workflow_run:
    workflows: ["build"]
    types:
      - completed
    branches:
      - main
>>>>>>> a616abc5

jobs:
  publish:
    runs-on: ubuntu-latest
    permissions:
      contents: write
      actions: read
    env:
      HF_TOKEN: ${{ secrets.HF_TOKEN }}
    steps:
      - name: Checkout repository
        uses: actions/checkout@v4
        with:
          fetch-depth: 0  # Important for mike to work properly
      - name: Install Python
        uses: actions/setup-python@v5
        with:
          python-version: 3.11
      - name: Cache Huggingface assets
        uses: actions/cache@v4
        with:
          key: huggingface-${{ runner.os }}-3.11-${{ hashFiles('**/pyproject.toml') }}
          path: ~/.cache/huggingface
          restore-keys: |
            huggingface-${{ runner.os }}-3.11-
      - name: Load cached Poetry installation
        id: cached-poetry
        uses: actions/cache@v4
        with:
          path: ~/.local
          key: poetry-${{ runner.os }}-3.11-0
      - name: Install Poetry
        if: steps.cached-poetry.outputs.cache-hit != 'true'
        uses: snok/install-poetry@v1
        with:
          virtualenvs-create: true
          virtualenvs-in-project: true
          installer-parallel: true
      - name: Load cached venv
        id: cached-poetry-dependencies
        uses: actions/cache@v4
        with:
          path: .venv
          key: venv-${{ runner.os }}-3.11-${{ hashFiles('**/pyproject.toml') }}
          restore-keys: |
            venv-${{ runner.os }}-3.11-
      - name: Install dependencies
        if: steps.cached-poetry-dependencies.outputs.cache-hit != 'true'
        run: poetry install --no-interaction
      - name: Set Python Path
        run: echo "PYTHONPATH=$PYTHONPATH:$PWD" >> $GITHUB_ENV
      - name: Configure Git
        if: github.event_name != 'pull_request'
        run: |
          git config user.name github-actions[bot]
          git config user.email github-actions[bot]@users.noreply.github.com
<<<<<<< HEAD
      - name: Deploy release docs
        if: github.event_name == 'release'
        env:
          GITHUB_TOKEN: ${{ secrets.GITHUB_TOKEN }}
        run: |
          VERSION=${GITHUB_REF#refs/tags/}
          poetry run mike deploy --push --update-aliases $VERSION
          
          # If stable release (no pre-release identifiers), also update latest
          if [[ ! "$VERSION" =~ (alpha|beta|rc) ]]; then
            poetry run mike deploy --push --update-aliases latest $VERSION
=======
      - name: Check if release was created
        if: github.event_name == 'workflow_run' && github.event.workflow_run.conclusion == 'success'
        id: check_release
        run: |
          # Download the workflow run artifacts to get the outputs
          echo "Checking workflow run outputs..."
          # The workflow_run event doesn't directly expose job outputs, so we need to check via API
          WORKFLOW_RUN_ID="${{ github.event.workflow_run.id }}"
          
          # Get the workflow run jobs
          JOBS_RESPONSE=$(gh api repos/${{ github.repository }}/actions/runs/$WORKFLOW_RUN_ID/jobs)
          
          # Check if the release job ran and completed successfully
          RELEASE_JOB_CONCLUSION=$(echo "$JOBS_RESPONSE" | jq -r '.jobs[] | select(.name == "release") | .conclusion')
          
          if [ "$RELEASE_JOB_CONCLUSION" = "success" ]; then
            echo "release_job_succeeded=true" >> $GITHUB_OUTPUT
            echo "Release job succeeded"
          else
            echo "release_job_succeeded=false" >> $GITHUB_OUTPUT
            echo "Release job did not succeed or did not run"
          fi
        env:
          GH_TOKEN: ${{ secrets.GITHUB_TOKEN }}
      - name: Deploy release docs
        if: github.event_name == 'release' || (github.event_name == 'workflow_run' && github.event.workflow_run.conclusion == 'success' && steps.check_release.outputs.release_job_succeeded == 'true')
        env:
          GITHUB_TOKEN: ${{ secrets.GITHUB_TOKEN }}
        run: |
          # Get the release tag
          if [ "${{ github.event_name }}" = "release" ]; then
            RELEASE_TAG=${GITHUB_REF#refs/tags/}
          else
            # Get the latest tag when triggered by workflow_run
            RELEASE_TAG=$(git describe --tags --abbrev=0)
          fi
          
          # Deploy the version (this will overwrite if it exists)
          poetry run mike deploy --push $RELEASE_TAG
          
          # If stable release (no pre-release identifiers), also update latest alias
          if [[ ! "$RELEASE_TAG" =~ (alpha|beta|rc) ]]; then
            poetry run mike alias -u --push $RELEASE_TAG latest
>>>>>>> a616abc5
            poetry run mike set-default --push latest
          fi
      - name: Deploy main branch docs
        if: github.event_name == 'push' && github.ref == 'refs/heads/main'
        env:
          GITHUB_TOKEN: ${{ secrets.GITHUB_TOKEN }}
        run: |
          poetry run mike deploy --push --update-aliases dev main
          # Only set as default if no stable release exists
          if ! poetry run mike list | grep -q "latest"; then
            poetry run mike set-default --push dev
          fi
      - name: Deploy alpha branch docs
        if: github.event_name == 'push' && github.ref == 'refs/heads/alpha'
        env:
          GITHUB_TOKEN: ${{ secrets.GITHUB_TOKEN }}
        run: |
          poetry run mike deploy --push --update-aliases pre-release alpha<|MERGE_RESOLUTION|>--- conflicted
+++ resolved
@@ -5,26 +5,23 @@
       - main
       - alpha
     paths-ignore:
-      - '.vscode/**'
-      - '.gitignore'
+      - ".vscode/**"
+      - ".gitignore"
   pull_request:
     branches:
       - main
       - alpha
     paths-ignore:
-      - '.vscode/**'
-      - '.gitignore'
+      - ".vscode/**"
+      - ".gitignore"
   release:
     types: [published]
-<<<<<<< HEAD
-=======
   workflow_run:
     workflows: ["build"]
     types:
       - completed
     branches:
       - main
->>>>>>> a616abc5
 
 jobs:
   publish:
@@ -38,7 +35,7 @@
       - name: Checkout repository
         uses: actions/checkout@v4
         with:
-          fetch-depth: 0  # Important for mike to work properly
+          fetch-depth: 0 # Important for mike to work properly
       - name: Install Python
         uses: actions/setup-python@v5
         with:
@@ -81,19 +78,6 @@
         run: |
           git config user.name github-actions[bot]
           git config user.email github-actions[bot]@users.noreply.github.com
-<<<<<<< HEAD
-      - name: Deploy release docs
-        if: github.event_name == 'release'
-        env:
-          GITHUB_TOKEN: ${{ secrets.GITHUB_TOKEN }}
-        run: |
-          VERSION=${GITHUB_REF#refs/tags/}
-          poetry run mike deploy --push --update-aliases $VERSION
-          
-          # If stable release (no pre-release identifiers), also update latest
-          if [[ ! "$VERSION" =~ (alpha|beta|rc) ]]; then
-            poetry run mike deploy --push --update-aliases latest $VERSION
-=======
       - name: Check if release was created
         if: github.event_name == 'workflow_run' && github.event.workflow_run.conclusion == 'success'
         id: check_release
@@ -102,13 +86,13 @@
           echo "Checking workflow run outputs..."
           # The workflow_run event doesn't directly expose job outputs, so we need to check via API
           WORKFLOW_RUN_ID="${{ github.event.workflow_run.id }}"
-          
+
           # Get the workflow run jobs
           JOBS_RESPONSE=$(gh api repos/${{ github.repository }}/actions/runs/$WORKFLOW_RUN_ID/jobs)
-          
+
           # Check if the release job ran and completed successfully
           RELEASE_JOB_CONCLUSION=$(echo "$JOBS_RESPONSE" | jq -r '.jobs[] | select(.name == "release") | .conclusion')
-          
+
           if [ "$RELEASE_JOB_CONCLUSION" = "success" ]; then
             echo "release_job_succeeded=true" >> $GITHUB_OUTPUT
             echo "Release job succeeded"
@@ -130,14 +114,13 @@
             # Get the latest tag when triggered by workflow_run
             RELEASE_TAG=$(git describe --tags --abbrev=0)
           fi
-          
+
           # Deploy the version (this will overwrite if it exists)
           poetry run mike deploy --push $RELEASE_TAG
-          
+
           # If stable release (no pre-release identifiers), also update latest alias
           if [[ ! "$RELEASE_TAG" =~ (alpha|beta|rc) ]]; then
             poetry run mike alias -u --push $RELEASE_TAG latest
->>>>>>> a616abc5
             poetry run mike set-default --push latest
           fi
       - name: Deploy main branch docs
