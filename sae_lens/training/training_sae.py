"""Most of this is just copied over from Arthur's code and slightly simplified:
https://github.com/ArthurConmy/sae/blob/main/sae/model.py
"""

<<<<<<< HEAD
import json
import os
from pathlib import Path
from typing import Any, Callable, Dict, Optional, Tuple, Union
=======
from dataclasses import dataclass, fields
from typing import Any
>>>>>>> 929fe065

import einops
import torch
from jaxtyping import Float
from torch import nn
from typing_extensions import deprecated

from sae_lens import logger
from sae_lens.config import LanguageModelSAERunnerConfig
<<<<<<< HEAD
from sae_lens.loading.pretrained_sae_loaders import (
=======
from sae_lens.sae import SAE, SAEConfig
from sae_lens.toolkit.pretrained_sae_loaders import (
    PretrainedSaeDiskLoader,
>>>>>>> 929fe065
    handle_config_defaulting,
    sae_lens_disk_loader,
)
from sae_lens.sae import SAE
from sae_lens.saes.gated_sae import GatedTrainingSAE
from sae_lens.saes.jumprelu_sae import JumpReLUTrainingSAE
from sae_lens.saes.sae_base import BaseTrainingSAE, TrainingSAEConfig, TrainStepOutput
from sae_lens.saes.standard_sae import StandardTrainingSAE
from sae_lens.saes.topk_sae import TopKTrainingSAE

SPARSITY_PATH = "sparsity.safetensors"
SAE_WEIGHTS_PATH = "sae_weights.safetensors"
SAE_CFG_PATH = "cfg.json"


def rectangle(x: torch.Tensor) -> torch.Tensor:
    return ((x > -0.5) & (x < 0.5)).to(x)


class Step(torch.autograd.Function):
    @staticmethod
    def forward(
        x: torch.Tensor,
        threshold: torch.Tensor,
        bandwidth: float,  # noqa: ARG004
    ) -> torch.Tensor:
        return (x > threshold).to(x)

    @staticmethod
    def setup_context(
        ctx: Any, inputs: tuple[torch.Tensor, torch.Tensor, float], output: torch.Tensor
    ) -> None:
        x, threshold, bandwidth = inputs
        del output
        ctx.save_for_backward(x, threshold)
        ctx.bandwidth = bandwidth

    @staticmethod
    def backward(  # type: ignore[override]
        ctx: Any, grad_output: torch.Tensor
    ) -> tuple[None, torch.Tensor, None]:
        x, threshold = ctx.saved_tensors
        bandwidth = ctx.bandwidth
        threshold_grad = torch.sum(
            -(1.0 / bandwidth) * rectangle((x - threshold) / bandwidth) * grad_output,
            dim=0,
        )
        return None, threshold_grad, None


class JumpReLU(torch.autograd.Function):
    @staticmethod
    def forward(
        x: torch.Tensor,
        threshold: torch.Tensor,
        bandwidth: float,  # noqa: ARG004
    ) -> torch.Tensor:
        return (x * (x > threshold)).to(x)

    @staticmethod
    def setup_context(
        ctx: Any, inputs: tuple[torch.Tensor, torch.Tensor, float], output: torch.Tensor
    ) -> None:
        x, threshold, bandwidth = inputs
        del output
        ctx.save_for_backward(x, threshold)
        ctx.bandwidth = bandwidth

    @staticmethod
    def backward(  # type: ignore[override]
        ctx: Any, grad_output: torch.Tensor
    ) -> tuple[torch.Tensor, torch.Tensor, None]:
        x, threshold = ctx.saved_tensors
        bandwidth = ctx.bandwidth
        x_grad = (x > threshold) * grad_output  # We don't apply STE to x input
        threshold_grad = torch.sum(
            -(threshold / bandwidth)
            * rectangle((x - threshold) / bandwidth)
            * grad_output,
            dim=0,
        )
        return x_grad, threshold_grad, None


<<<<<<< HEAD
def create_training_sae_from_config(
    cfg: TrainingSAEConfig, use_error_term: bool = False
) -> BaseTrainingSAE:
    """
    Factory function to create the appropriate training SAE instance based on architecture.
=======
@dataclass
class TrainStepOutput:
    sae_in: torch.Tensor
    sae_out: torch.Tensor
    feature_acts: torch.Tensor
    hidden_pre: torch.Tensor
    loss: torch.Tensor  # we need to call backwards on this
    losses: dict[str, float | torch.Tensor]


@dataclass(kw_only=True)
class TrainingSAEConfig(SAEConfig):
    # Sparsity Loss Calculations
    l1_coefficient: float
    lp_norm: float
    use_ghost_grads: bool
    normalize_sae_decoder: bool
    noise_scale: float
    decoder_orthogonal_init: bool
    mse_loss_normalization: str | None
    jumprelu_init_threshold: float
    jumprelu_bandwidth: float
    decoder_heuristic_init: bool
    init_encoder_as_decoder_transpose: bool
    scale_sparsity_penalty_by_decoder_norm: bool
>>>>>>> 929fe065

    Args:
        cfg: Training SAE configuration
        use_error_term: Whether to use the error term in the forward pass

    Returns:
        An instance of the appropriate training SAE class
    """
    architecture = cfg.architecture.lower()

    if architecture == "standard":
        return StandardTrainingSAE(cfg, use_error_term)
    if architecture == "gated":
        return GatedTrainingSAE(cfg, use_error_term)
    if architecture == "jumprelu":
        return JumpReLUTrainingSAE(cfg, use_error_term)
    if architecture == "topk":
        return TopKTrainingSAE(cfg, use_error_term)
    raise ValueError(f"Unsupported architecture: {architecture}")


class TrainingSAE(SAE):
    """
    A facade/factory class for training-specific SAE implementations.
    This class delegates to architecture-specific training implementations
    while maintaining backward compatibility with existing code.
    """

    # Fix typing issue by making _sae explicitly BaseTrainingSAE, not overriding _sae from SAE
    _sae: BaseTrainingSAE

    @property
    def cfg(self) -> TrainingSAEConfig:
        # Remove unnecessary cast
        return self._sae.cfg

    def __init__(
        self,
        cfg: Union[TrainingSAEConfig, LanguageModelSAERunnerConfig],
        use_error_term: bool = False,
    ):
        """Initialize with the appropriate training SAE implementation."""
        # Skip the standard SAE initialization and initialize the HookedRootModule directly
        nn.Module.__init__(self)

        # Convert LanguageModelSAERunnerConfig to TrainingSAEConfig if needed
        if not isinstance(cfg, TrainingSAEConfig):
            cfg = TrainingSAEConfig.from_sae_runner_config(cfg)

        # Create the appropriate training implementation based on architecture
        self._sae = create_training_sae_from_config(cfg, use_error_term)

        # Create property handles for parameters
        self._param_names = []
        # Fix unused variable warning by using _ for param
        for name, _ in self._sae.named_parameters():
            self._param_names.append(name)
            # Use property to dynamically access the parameter from _sae
            setattr(
                self.__class__,
                name,
                property(
                    lambda self, name=name: getattr(self._sae, name),
                    lambda self, value, name=name: setattr(self._sae, name, value),
                ),
            )

        # Forward the hooks and hook dict from the internal implementation
        self.hook_dict = self._sae.hook_dict
        self.setup()  # Required for HookedRootModule

    # Basic delegation methods with training-specific functionality
    def encode_with_hidden_pre(
        self, x: Float[torch.Tensor, "... d_in"]
    ) -> Tuple[Float[torch.Tensor, "... d_sae"], Float[torch.Tensor, "... d_sae"]]:
        """Forward to the internal implementation's encode_with_hidden_pre method."""
        return self._sae.encode_with_hidden_pre(x)

    def encode_with_hidden_pre_fn(
        self, x: Float[torch.Tensor, "... d_in"]
    ) -> Tuple[Float[torch.Tensor, "... d_sae"], Float[torch.Tensor, "... d_sae"]]:
        """Forward to the appropriate encode_with_hidden_pre method based on architecture."""
        return self._sae.encode_with_hidden_pre(x)

    def encode_with_hidden_pre_gated(
        self, x: Float[torch.Tensor, "... d_in"]
    ) -> Tuple[Float[torch.Tensor, "... d_sae"], Float[torch.Tensor, "... d_sae"]]:
        """Forward to GatedTrainingSAE's encode_with_hidden_pre method."""
        if not isinstance(self._sae, GatedTrainingSAE):
            raise TypeError("This method is only available for Gated SAEs")
        return self._sae.encode_with_hidden_pre(x)

    def encode_with_hidden_pre_jumprelu(
        self, x: Float[torch.Tensor, "... d_in"]
    ) -> Tuple[Float[torch.Tensor, "... d_sae"], Float[torch.Tensor, "... d_sae"]]:
        """Forward to JumpReLUTrainingSAE's encode_with_hidden_pre method."""
        if not isinstance(self._sae, JumpReLUTrainingSAE):
            raise TypeError("This method is only available for JumpReLU SAEs")
        return self._sae.encode_with_hidden_pre(x)

    def training_forward_pass(
        self,
        sae_in: torch.Tensor,
        current_l1_coefficient: float,
        dead_neuron_mask: torch.Tensor | None = None,
    ) -> TrainStepOutput:
        """
        Forward to the internal implementation's training_forward_pass.
        No longer modifies loss keys for backward compatibility.
        """
        return self._sae.training_forward_pass(
            sae_in=sae_in,
            current_l1_coefficient=current_l1_coefficient,
            dead_neuron_mask=dead_neuron_mask,
        )

<<<<<<< HEAD
    # Forward additional properties/methods from the internal implementation
    @property
    def threshold(self) -> torch.Tensor:
        """Forward to JumpReLU's threshold property."""
        if not isinstance(self._sae, JumpReLUTrainingSAE):
            raise AttributeError("threshold is only available for JumpReLU SAEs")
        return self._sae.threshold

    @property
    def bandwidth(self) -> float:
        """Forward to JumpReLU's bandwidth property."""
        if not isinstance(self._sae, JumpReLUTrainingSAE):
            raise AttributeError("bandwidth is only available for JumpReLU SAEs")
        return self._sae.bandwidth
=======
    def calculate_topk_aux_loss(
        self,
        sae_in: torch.Tensor,
        sae_out: torch.Tensor,
        hidden_pre: torch.Tensor,
        dead_neuron_mask: torch.Tensor | None,
    ) -> torch.Tensor:
        # Mostly taken from https://github.com/EleutherAI/sae/blob/main/sae/sae.py, except without variance normalization
        # NOTE: checking the number of dead neurons will force a GPU sync, so performance can likely be improved here
        if dead_neuron_mask is None or (num_dead := int(dead_neuron_mask.sum())) == 0:
            return sae_out.new_tensor(0.0)
        residual = (sae_in - sae_out).detach()

        # Heuristic from Appendix B.1 in the paper
        k_aux = sae_in.shape[-1] // 2

        # Reduce the scale of the loss if there are a small number of dead latents
        scale = min(num_dead / k_aux, 1.0)
        k_aux = min(k_aux, num_dead)

        auxk_acts = _calculate_topk_aux_acts(
            k_aux=k_aux,
            hidden_pre=hidden_pre,
            dead_neuron_mask=dead_neuron_mask,
        )

        # Encourage the top ~50% of dead latents to predict the residual of the
        # top k living latents
        recons = self.decode(auxk_acts)
        auxk_loss = (recons - residual).pow(2).sum(dim=-1).mean()
        return scale * auxk_loss
>>>>>>> 929fe065

    @property
    def mse_loss_fn(self) -> Callable[[torch.Tensor, torch.Tensor], torch.Tensor]:
        """Forward to the internal implementation's mse_loss_fn."""
        return self._sae.mse_loss_fn

    @mse_loss_fn.setter
    def mse_loss_fn(self, new_fn: Callable[[torch.Tensor, torch.Tensor], torch.Tensor]):
        self._sae.mse_loss_fn = new_fn

    def _get_mse_loss_fn(self) -> Callable[[torch.Tensor, torch.Tensor], torch.Tensor]:
        """Forward to the internal implementation's _get_mse_loss_fn method."""
        return self._sae._get_mse_loss_fn()

    # State dict processing methods
    def process_state_dict_for_saving(self, state_dict: Dict[str, Any]) -> None:
        """Forward to the internal implementation's process_state_dict_for_saving method."""
        if hasattr(self._sae, "process_state_dict_for_saving"):
            method = getattr(self._sae, "process_state_dict_for_saving")
            if callable(method):
                method(state_dict)

    def process_state_dict_for_loading(self, state_dict: Dict[str, Any]) -> None:
        """Forward to the internal implementation's process_state_dict_for_loading method."""
        if hasattr(self._sae, "process_state_dict_for_loading"):
            method = getattr(self._sae, "process_state_dict_for_loading")
            if callable(method):
                method(state_dict)

    # Initialization methods
    def initialize_weights_complex(self) -> None:
        """Replicate the original complex weight initialization logic."""
        if hasattr(self._sae, "initialize_weights_complex"):
            method = getattr(self._sae, "initialize_weights_complex")
            if callable(method):
                method()

    @torch.no_grad()
    def initialize_decoder_norm_constant_norm(self, norm: float = 0.1) -> None:
        """Initialize decoder with constant norm."""
        if hasattr(self._sae, "initialize_decoder_norm_constant_norm"):
            method = getattr(self._sae, "initialize_decoder_norm_constant_norm")
            if callable(method):
                method(norm)

    @torch.no_grad()
    def fold_W_dec_norm(self) -> None:
        """Fold decoder norm into encoder weights."""
        self._sae.fold_W_dec_norm()

    @torch.no_grad()
    def set_decoder_norm_to_unit_norm(self) -> None:
        """Set decoder norm to unit norm."""
        if hasattr(self._sae, "set_decoder_norm_to_unit_norm"):
            method = getattr(self._sae, "set_decoder_norm_to_unit_norm")
            if callable(method):
                method()

    @torch.no_grad()
    def remove_gradient_parallel_to_decoder_directions(self) -> None:
        """Remove gradient components parallel to decoder directions."""
        # Implement the original logic since this may not be in the base class
        assert self.W_dec.grad is not None

        parallel_component = einops.einsum(
            self.W_dec.grad,
            self.W_dec.data,
            "d_sae d_in, d_sae d_in -> d_sae",
        )
        self.W_dec.grad -= einops.einsum(
            parallel_component,
            self.W_dec.data,
            "d_sae, d_sae d_in -> d_sae d_in",
        )

    # Backward compatibility class methods
    @classmethod
    def from_dict(cls, config_dict: Dict[str, Any]) -> "TrainingSAE":
        """Create a TrainingSAE from a config dictionary."""
        return cls(TrainingSAEConfig.from_dict(config_dict))

    @classmethod
    @deprecated("Use load_from_disk instead")
    def load_from_pretrained(
        cls, path: str, device: str = "cpu", dtype: str | None = None
    ) -> "TrainingSAE":
        return cls.load_from_disk(path, device, dtype)

    @classmethod
    def load_from_disk(
        cls,
        path: Union[str, Path],
        device: str = "cpu",
<<<<<<< HEAD
        dtype: Optional[str] = None,
    ) -> "TrainingSAE":
        """Load a pretrained TrainingSAE from disk."""
        # get the config
        config_path = os.path.join(path, SAE_CFG_PATH)
        with open(config_path) as f:
            cfg_dict = json.load(f)
        cfg_dict = handle_config_defaulting(cfg_dict)
        cfg_dict["device"] = device
        if dtype is not None:
            cfg_dict["dtype"] = dtype

        weight_path = os.path.join(path, SAE_WEIGHTS_PATH)
        cfg_dict, state_dict = read_sae_from_disk(
            cfg_dict=cfg_dict,
            weight_path=weight_path,
            device=device,
        )

        sae_cfg = TrainingSAEConfig.from_dict(cfg_dict)
        sae = cls(sae_cfg)
        sae.process_state_dict_for_loading(state_dict)
        sae._sae.load_state_dict(state_dict)
=======
        dtype: str | None = None,
        converter: PretrainedSaeDiskLoader = sae_lens_disk_loader,
    ) -> "TrainingSAE":
        overrides = {"dtype": dtype} if dtype is not None else None
        cfg_dict, state_dict = converter(path, device, cfg_overrides=overrides)
        cfg_dict = handle_config_defaulting(cfg_dict)
        sae_cfg = TrainingSAEConfig.from_dict(cfg_dict)
        sae = cls(sae_cfg)
        sae.process_state_dict_for_loading(state_dict)
        sae.load_state_dict(state_dict)
>>>>>>> 929fe065
        return sae

    def initialize_b_dec_with_precalculated(self, origin: torch.Tensor) -> None:
        """Initialize b_dec with precalculated values."""
        out = torch.tensor(origin, dtype=self.dtype, device=self.device)
        self.b_dec.data = out

    def initialize_b_dec_with_mean(self, all_activations: torch.Tensor) -> None:
        """Initialize b_dec with mean of activations."""
        previous_b_dec = self.b_dec.clone().cpu()
        out = all_activations.mean(dim=0)

        previous_distances = torch.norm(all_activations - previous_b_dec, dim=-1)
        distances = torch.norm(all_activations - out, dim=-1)

        logger.info("Reinitializing b_dec with mean of activations")
        logger.debug(
            f"Previous distances: {previous_distances.median(0).values.mean().item()}"
        )
        logger.debug(f"New distances: {distances.median(0).values.mean().item()}")

        self.b_dec.data = out.to(self.dtype).to(self.device)

    def check_cfg_compatibility(self) -> None:
        """Check configuration compatibility."""
        if self.cfg.architecture != "standard" and self.cfg.use_ghost_grads:
            raise ValueError(f"{self.cfg.architecture} SAEs do not support ghost grads")
        if self.cfg.architecture == "gated" and self.use_error_term:
            raise ValueError("Gated SAEs do not support error terms")

    def calculate_topk_aux_loss(
        self,
        sae_in: torch.Tensor,
        sae_out: torch.Tensor,
        hidden_pre: torch.Tensor,
        dead_neuron_mask: torch.Tensor | None,
    ) -> torch.Tensor:
        """Forward to TopKTrainingSAE's calculate_topk_aux_loss."""
        if not isinstance(self._sae, TopKTrainingSAE):
            raise TypeError("TopK aux loss is only available for TopK SAEs")
        return self._sae.calculate_topk_aux_loss(
            sae_in=sae_in,
            sae_out=sae_out,
            hidden_pre=hidden_pre,
            dead_neuron_mask=dead_neuron_mask,
        )


def _calculate_topk_aux_acts(
    k_aux: int,
    hidden_pre: torch.Tensor,
    dead_neuron_mask: torch.Tensor,
) -> torch.Tensor:
    # Don't include living latents in this loss
    auxk_latents = torch.where(dead_neuron_mask[None], hidden_pre, -torch.inf)
    # Top-k dead latents
    auxk_topk = auxk_latents.topk(k_aux, sorted=False)
    # Set the activations to zero for all but the top k_aux dead latents
    auxk_acts = torch.zeros_like(hidden_pre)
    auxk_acts.scatter_(-1, auxk_topk.indices, auxk_topk.values)
    # Set activations to zero for all but top k_aux dead latents
    return auxk_acts<|MERGE_RESOLUTION|>--- conflicted
+++ resolved
@@ -2,15 +2,8 @@
 https://github.com/ArthurConmy/sae/blob/main/sae/model.py
 """
 
-<<<<<<< HEAD
-import json
-import os
 from pathlib import Path
-from typing import Any, Callable, Dict, Optional, Tuple, Union
-=======
-from dataclasses import dataclass, fields
-from typing import Any
->>>>>>> 929fe065
+from typing import Any, Callable
 
 import einops
 import torch
@@ -20,13 +13,8 @@
 
 from sae_lens import logger
 from sae_lens.config import LanguageModelSAERunnerConfig
-<<<<<<< HEAD
 from sae_lens.loading.pretrained_sae_loaders import (
-=======
-from sae_lens.sae import SAE, SAEConfig
-from sae_lens.toolkit.pretrained_sae_loaders import (
     PretrainedSaeDiskLoader,
->>>>>>> 929fe065
     handle_config_defaulting,
     sae_lens_disk_loader,
 )
@@ -111,39 +99,11 @@
         return x_grad, threshold_grad, None
 
 
-<<<<<<< HEAD
 def create_training_sae_from_config(
     cfg: TrainingSAEConfig, use_error_term: bool = False
 ) -> BaseTrainingSAE:
     """
     Factory function to create the appropriate training SAE instance based on architecture.
-=======
-@dataclass
-class TrainStepOutput:
-    sae_in: torch.Tensor
-    sae_out: torch.Tensor
-    feature_acts: torch.Tensor
-    hidden_pre: torch.Tensor
-    loss: torch.Tensor  # we need to call backwards on this
-    losses: dict[str, float | torch.Tensor]
-
-
-@dataclass(kw_only=True)
-class TrainingSAEConfig(SAEConfig):
-    # Sparsity Loss Calculations
-    l1_coefficient: float
-    lp_norm: float
-    use_ghost_grads: bool
-    normalize_sae_decoder: bool
-    noise_scale: float
-    decoder_orthogonal_init: bool
-    mse_loss_normalization: str | None
-    jumprelu_init_threshold: float
-    jumprelu_bandwidth: float
-    decoder_heuristic_init: bool
-    init_encoder_as_decoder_transpose: bool
-    scale_sparsity_penalty_by_decoder_norm: bool
->>>>>>> 929fe065
 
     Args:
         cfg: Training SAE configuration
@@ -182,7 +142,7 @@
 
     def __init__(
         self,
-        cfg: Union[TrainingSAEConfig, LanguageModelSAERunnerConfig],
+        cfg: TrainingSAEConfig | LanguageModelSAERunnerConfig,
         use_error_term: bool = False,
     ):
         """Initialize with the appropriate training SAE implementation."""
@@ -218,19 +178,19 @@
     # Basic delegation methods with training-specific functionality
     def encode_with_hidden_pre(
         self, x: Float[torch.Tensor, "... d_in"]
-    ) -> Tuple[Float[torch.Tensor, "... d_sae"], Float[torch.Tensor, "... d_sae"]]:
+    ) -> tuple[Float[torch.Tensor, "... d_sae"], Float[torch.Tensor, "... d_sae"]]:
         """Forward to the internal implementation's encode_with_hidden_pre method."""
         return self._sae.encode_with_hidden_pre(x)
 
     def encode_with_hidden_pre_fn(
         self, x: Float[torch.Tensor, "... d_in"]
-    ) -> Tuple[Float[torch.Tensor, "... d_sae"], Float[torch.Tensor, "... d_sae"]]:
+    ) -> tuple[Float[torch.Tensor, "... d_sae"], Float[torch.Tensor, "... d_sae"]]:
         """Forward to the appropriate encode_with_hidden_pre method based on architecture."""
         return self._sae.encode_with_hidden_pre(x)
 
     def encode_with_hidden_pre_gated(
         self, x: Float[torch.Tensor, "... d_in"]
-    ) -> Tuple[Float[torch.Tensor, "... d_sae"], Float[torch.Tensor, "... d_sae"]]:
+    ) -> tuple[Float[torch.Tensor, "... d_sae"], Float[torch.Tensor, "... d_sae"]]:
         """Forward to GatedTrainingSAE's encode_with_hidden_pre method."""
         if not isinstance(self._sae, GatedTrainingSAE):
             raise TypeError("This method is only available for Gated SAEs")
@@ -238,7 +198,7 @@
 
     def encode_with_hidden_pre_jumprelu(
         self, x: Float[torch.Tensor, "... d_in"]
-    ) -> Tuple[Float[torch.Tensor, "... d_sae"], Float[torch.Tensor, "... d_sae"]]:
+    ) -> tuple[Float[torch.Tensor, "... d_sae"], Float[torch.Tensor, "... d_sae"]]:
         """Forward to JumpReLUTrainingSAE's encode_with_hidden_pre method."""
         if not isinstance(self._sae, JumpReLUTrainingSAE):
             raise TypeError("This method is only available for JumpReLU SAEs")
@@ -260,7 +220,6 @@
             dead_neuron_mask=dead_neuron_mask,
         )
 
-<<<<<<< HEAD
     # Forward additional properties/methods from the internal implementation
     @property
     def threshold(self) -> torch.Tensor:
@@ -275,39 +234,6 @@
         if not isinstance(self._sae, JumpReLUTrainingSAE):
             raise AttributeError("bandwidth is only available for JumpReLU SAEs")
         return self._sae.bandwidth
-=======
-    def calculate_topk_aux_loss(
-        self,
-        sae_in: torch.Tensor,
-        sae_out: torch.Tensor,
-        hidden_pre: torch.Tensor,
-        dead_neuron_mask: torch.Tensor | None,
-    ) -> torch.Tensor:
-        # Mostly taken from https://github.com/EleutherAI/sae/blob/main/sae/sae.py, except without variance normalization
-        # NOTE: checking the number of dead neurons will force a GPU sync, so performance can likely be improved here
-        if dead_neuron_mask is None or (num_dead := int(dead_neuron_mask.sum())) == 0:
-            return sae_out.new_tensor(0.0)
-        residual = (sae_in - sae_out).detach()
-
-        # Heuristic from Appendix B.1 in the paper
-        k_aux = sae_in.shape[-1] // 2
-
-        # Reduce the scale of the loss if there are a small number of dead latents
-        scale = min(num_dead / k_aux, 1.0)
-        k_aux = min(k_aux, num_dead)
-
-        auxk_acts = _calculate_topk_aux_acts(
-            k_aux=k_aux,
-            hidden_pre=hidden_pre,
-            dead_neuron_mask=dead_neuron_mask,
-        )
-
-        # Encourage the top ~50% of dead latents to predict the residual of the
-        # top k living latents
-        recons = self.decode(auxk_acts)
-        auxk_loss = (recons - residual).pow(2).sum(dim=-1).mean()
-        return scale * auxk_loss
->>>>>>> 929fe065
 
     @property
     def mse_loss_fn(self) -> Callable[[torch.Tensor, torch.Tensor], torch.Tensor]:
@@ -323,14 +249,14 @@
         return self._sae._get_mse_loss_fn()
 
     # State dict processing methods
-    def process_state_dict_for_saving(self, state_dict: Dict[str, Any]) -> None:
+    def process_state_dict_for_saving(self, state_dict: dict[str, Any]) -> None:
         """Forward to the internal implementation's process_state_dict_for_saving method."""
         if hasattr(self._sae, "process_state_dict_for_saving"):
             method = getattr(self._sae, "process_state_dict_for_saving")
             if callable(method):
                 method(state_dict)
 
-    def process_state_dict_for_loading(self, state_dict: Dict[str, Any]) -> None:
+    def process_state_dict_for_loading(self, state_dict: dict[str, Any]) -> None:
         """Forward to the internal implementation's process_state_dict_for_loading method."""
         if hasattr(self._sae, "process_state_dict_for_loading"):
             method = getattr(self._sae, "process_state_dict_for_loading")
@@ -385,47 +311,22 @@
 
     # Backward compatibility class methods
     @classmethod
-    def from_dict(cls, config_dict: Dict[str, Any]) -> "TrainingSAE":
+    def from_dict(cls, config_dict: dict[str, Any]) -> "TrainingSAE":
         """Create a TrainingSAE from a config dictionary."""
         return cls(TrainingSAEConfig.from_dict(config_dict))
 
     @classmethod
     @deprecated("Use load_from_disk instead")
     def load_from_pretrained(
-        cls, path: str, device: str = "cpu", dtype: str | None = None
+        cls, path: str | Path, device: str = "cpu", dtype: str | None = None
     ) -> "TrainingSAE":
         return cls.load_from_disk(path, device, dtype)
 
     @classmethod
     def load_from_disk(
         cls,
-        path: Union[str, Path],
+        path: str | Path,
         device: str = "cpu",
-<<<<<<< HEAD
-        dtype: Optional[str] = None,
-    ) -> "TrainingSAE":
-        """Load a pretrained TrainingSAE from disk."""
-        # get the config
-        config_path = os.path.join(path, SAE_CFG_PATH)
-        with open(config_path) as f:
-            cfg_dict = json.load(f)
-        cfg_dict = handle_config_defaulting(cfg_dict)
-        cfg_dict["device"] = device
-        if dtype is not None:
-            cfg_dict["dtype"] = dtype
-
-        weight_path = os.path.join(path, SAE_WEIGHTS_PATH)
-        cfg_dict, state_dict = read_sae_from_disk(
-            cfg_dict=cfg_dict,
-            weight_path=weight_path,
-            device=device,
-        )
-
-        sae_cfg = TrainingSAEConfig.from_dict(cfg_dict)
-        sae = cls(sae_cfg)
-        sae.process_state_dict_for_loading(state_dict)
-        sae._sae.load_state_dict(state_dict)
-=======
         dtype: str | None = None,
         converter: PretrainedSaeDiskLoader = sae_lens_disk_loader,
     ) -> "TrainingSAE":
@@ -436,7 +337,6 @@
         sae = cls(sae_cfg)
         sae.process_state_dict_for_loading(state_dict)
         sae.load_state_dict(state_dict)
->>>>>>> 929fe065
         return sae
 
     def initialize_b_dec_with_precalculated(self, origin: torch.Tensor) -> None:
@@ -482,20 +382,4 @@
             sae_out=sae_out,
             hidden_pre=hidden_pre,
             dead_neuron_mask=dead_neuron_mask,
-        )
-
-
-def _calculate_topk_aux_acts(
-    k_aux: int,
-    hidden_pre: torch.Tensor,
-    dead_neuron_mask: torch.Tensor,
-) -> torch.Tensor:
-    # Don't include living latents in this loss
-    auxk_latents = torch.where(dead_neuron_mask[None], hidden_pre, -torch.inf)
-    # Top-k dead latents
-    auxk_topk = auxk_latents.topk(k_aux, sorted=False)
-    # Set the activations to zero for all but the top k_aux dead latents
-    auxk_acts = torch.zeros_like(hidden_pre)
-    auxk_acts.scatter_(-1, auxk_topk.indices, auxk_topk.values)
-    # Set activations to zero for all but top k_aux dead latents
-    return auxk_acts+        )