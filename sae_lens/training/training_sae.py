"""Most of this is just copied over from Arthur's code and slightly simplified:
https://github.com/ArthurConmy/sae/blob/main/sae/model.py
"""

import json
import os
from dataclasses import dataclass, fields
from typing import Any, Optional

import einops
import numpy as np
import torch
from jaxtyping import Float
from safetensors.torch import save_file
from torch import nn

from sae_lens.config import LanguageModelSAERunnerConfig
from sae_lens.sae import SAE, SAEConfig
from sae_lens.toolkit.pretrained_sae_loaders import (
    handle_config_defaulting,
    read_sae_from_disk,
)

SPARSITY_PATH = "sparsity.safetensors"
SAE_WEIGHTS_PATH = "sae_weights.safetensors"
SAE_CFG_PATH = "cfg.json"


def rectangle(x: torch.Tensor) -> torch.Tensor:
    return ((x > -0.5) & (x < 0.5)).to(x)


class Step(torch.autograd.Function):
    @staticmethod
    def forward(
        x: torch.Tensor, threshold: torch.Tensor, bandwidth: float
    ) -> torch.Tensor:
        return (x > threshold).to(x)

    @staticmethod
    def setup_context(
        ctx: Any, inputs: tuple[torch.Tensor, torch.Tensor, float], output: torch.Tensor
    ) -> None:
        x, threshold, bandwidth = inputs
        del output
        ctx.save_for_backward(x, threshold)
        ctx.bandwidth = bandwidth

    @staticmethod
    def backward(ctx: Any, grad_output: torch.Tensor) -> tuple[None, torch.Tensor, None]:  # type: ignore[override]
        x, threshold = ctx.saved_tensors
        bandwidth = ctx.bandwidth
        threshold_grad = torch.sum(
            -(1.0 / bandwidth) * rectangle((x - threshold) / bandwidth) * grad_output,
            dim=0,
        )
        return None, threshold_grad, None


class JumpReLU(torch.autograd.Function):
    @staticmethod
    def forward(
        x: torch.Tensor, threshold: torch.Tensor, bandwidth: float
    ) -> torch.Tensor:
        return (x * (x > threshold)).to(x)

    @staticmethod
    def setup_context(
        ctx: Any, inputs: tuple[torch.Tensor, torch.Tensor, float], output: torch.Tensor
    ) -> None:
        x, threshold, bandwidth = inputs
        del output
        ctx.save_for_backward(x, threshold)
        ctx.bandwidth = bandwidth

    @staticmethod
    def backward(ctx: Any, grad_output: torch.Tensor) -> tuple[torch.Tensor, torch.Tensor, None]:  # type: ignore[override]
        x, threshold = ctx.saved_tensors
        bandwidth = ctx.bandwidth
        x_grad = (x > threshold) * grad_output  # We don't apply STE to x input
        threshold_grad = torch.sum(
            -(threshold / bandwidth)
            * rectangle((x - threshold) / bandwidth)
            * grad_output,
            dim=0,
        )
        return x_grad, threshold_grad, None


@dataclass
class TrainStepOutput:
    sae_in: torch.Tensor
    sae_out: torch.Tensor
    feature_acts: torch.Tensor
    loss: torch.Tensor  # we need to call backwards on this
    losses: dict[str, float | torch.Tensor]


@dataclass(kw_only=True)
class TrainingSAEConfig(SAEConfig):

    # Sparsity Loss Calculations
    l1_coefficient: float
    lp_norm: float
    use_ghost_grads: bool
    normalize_sae_decoder: bool
    noise_scale: float
    decoder_orthogonal_init: bool
    mse_loss_normalization: Optional[str]
    decoder_heuristic_init: bool = False
    init_encoder_as_decoder_transpose: bool = False
    scale_sparsity_penalty_by_decoder_norm: bool = False
    jumprelu_init_threshold: float
    jumprelu_bandwidth: float

    @classmethod
    def from_sae_runner_config(
        cls, cfg: LanguageModelSAERunnerConfig
    ) -> "TrainingSAEConfig":

        return cls(
            # base config
            architecture=cfg.architecture,
            d_in=cfg.d_in,
            d_sae=cfg.d_sae,  # type: ignore
            dtype=cfg.dtype,
            device=cfg.device,
            model_name=cfg.model_name,
            hook_name=cfg.hook_name,
            hook_layer=cfg.hook_layer,
            hook_head_index=cfg.hook_head_index,
            activation_fn_str=cfg.activation_fn,
            activation_fn_kwargs=cfg.activation_fn_kwargs,
            apply_b_dec_to_input=cfg.apply_b_dec_to_input,
            finetuning_scaling_factor=cfg.finetuning_method is not None,
            sae_lens_training_version=cfg.sae_lens_training_version,
            context_size=cfg.context_size,
            dataset_path=cfg.dataset_path,
            prepend_bos=cfg.prepend_bos,
            seqpos_slice=cfg.seqpos_slice,
            # Training cfg
            l1_coefficient=cfg.l1_coefficient,
            lp_norm=cfg.lp_norm,
            use_ghost_grads=cfg.use_ghost_grads,
            normalize_sae_decoder=cfg.normalize_sae_decoder,
            noise_scale=cfg.noise_scale,
            decoder_orthogonal_init=cfg.decoder_orthogonal_init,
            mse_loss_normalization=cfg.mse_loss_normalization,
            decoder_heuristic_init=cfg.decoder_heuristic_init,
            init_encoder_as_decoder_transpose=cfg.init_encoder_as_decoder_transpose,
            scale_sparsity_penalty_by_decoder_norm=cfg.scale_sparsity_penalty_by_decoder_norm,
            normalize_activations=cfg.normalize_activations,
            dataset_trust_remote_code=cfg.dataset_trust_remote_code,
            model_from_pretrained_kwargs=cfg.model_from_pretrained_kwargs,
            jumprelu_init_threshold=cfg.jumprelu_init_threshold,
            jumprelu_bandwidth=cfg.jumprelu_bandwidth,
        )

    @classmethod
    def from_dict(cls, config_dict: dict[str, Any]) -> "TrainingSAEConfig":
        # remove any keys that are not in the dataclass
        # since we sometimes enhance the config with the whole LM runner config
        valid_field_names = {field.name for field in fields(cls)}
        valid_config_dict = {
            key: val for key, val in config_dict.items() if key in valid_field_names
        }

        # ensure seqpos slice is tuple
        # ensure that seqpos slices is a tuple
        # Ensure seqpos_slice is a tuple
        if "seqpos_slice" in valid_config_dict:
            if isinstance(valid_config_dict["seqpos_slice"], list):
                valid_config_dict["seqpos_slice"] = tuple(
                    valid_config_dict["seqpos_slice"]
                )
            elif not isinstance(valid_config_dict["seqpos_slice"], tuple):
                valid_config_dict["seqpos_slice"] = (valid_config_dict["seqpos_slice"],)

        return TrainingSAEConfig(**valid_config_dict)

    def to_dict(self) -> dict[str, Any]:
        return {
            **super().to_dict(),
            "l1_coefficient": self.l1_coefficient,
            "lp_norm": self.lp_norm,
            "use_ghost_grads": self.use_ghost_grads,
            "normalize_sae_decoder": self.normalize_sae_decoder,
            "noise_scale": self.noise_scale,
            "decoder_orthogonal_init": self.decoder_orthogonal_init,
            "init_encoder_as_decoder_transpose": self.init_encoder_as_decoder_transpose,
            "mse_loss_normalization": self.mse_loss_normalization,
            "decoder_heuristic_init": self.decoder_heuristic_init,
            "scale_sparsity_penalty_by_decoder_norm": self.scale_sparsity_penalty_by_decoder_norm,
            "normalize_activations": self.normalize_activations,
        }

    # this needs to exist so we can initialize the parent sae cfg without the training specific
    # parameters. Maybe there's a cleaner way to do this
    def get_base_sae_cfg_dict(self) -> dict[str, Any]:
        return {
            "architecture": self.architecture,
            "d_in": self.d_in,
            "d_sae": self.d_sae,
            "activation_fn_str": self.activation_fn_str,
            "activation_fn_kwargs": self.activation_fn_kwargs,
            "apply_b_dec_to_input": self.apply_b_dec_to_input,
            "dtype": self.dtype,
            "model_name": self.model_name,
            "hook_name": self.hook_name,
            "hook_layer": self.hook_layer,
            "hook_head_index": self.hook_head_index,
            "device": self.device,
            "context_size": self.context_size,
            "prepend_bos": self.prepend_bos,
            "finetuning_scaling_factor": self.finetuning_scaling_factor,
            "normalize_activations": self.normalize_activations,
            "dataset_path": self.dataset_path,
            "dataset_trust_remote_code": self.dataset_trust_remote_code,
            "sae_lens_training_version": self.sae_lens_training_version,
        }


class TrainingSAE(SAE):
    """
    A SAE used for training. This class provides a `training_forward_pass` method which calculates
    losses used for training.
    """

    cfg: TrainingSAEConfig
    use_error_term: bool
    dtype: torch.dtype
    device: torch.device

    def __init__(self, cfg: TrainingSAEConfig, use_error_term: bool = False):

        base_sae_cfg = SAEConfig.from_dict(cfg.get_base_sae_cfg_dict())
        super().__init__(base_sae_cfg)
        self.cfg = cfg  # type: ignore

        if cfg.architecture == "standard":
            self.encode_with_hidden_pre_fn = self.encode_with_hidden_pre
        elif cfg.architecture == "gated":
            self.encode_with_hidden_pre_fn = self.encode_with_hidden_pre_gated
        elif cfg.architecture == "jumprelu":
            self.encode_with_hidden_pre_fn = self.encode_with_hidden_pre_jumprelu
            self.log_threshold = nn.Parameter(
                torch.ones(cfg.d_sae, dtype=self.dtype, device=self.device)
                * np.log(cfg.jumprelu_init_threshold)
            )
            self.bandwidth = cfg.jumprelu_bandwidth
        else:
            raise ValueError(f"Unknown architecture: {cfg.architecture}")

        self.check_cfg_compatibility()

        self.use_error_term = use_error_term

        self.initialize_weights_complex()

        # The training SAE will assume that the activation store handles
        # reshaping.
        self.turn_off_forward_pass_hook_z_reshaping()

        self.mse_loss_fn = self._get_mse_loss_fn()

    @classmethod
    def from_dict(cls, config_dict: dict[str, Any]) -> "TrainingSAE":
        return cls(TrainingSAEConfig.from_dict(config_dict))

    def check_cfg_compatibility(self):
        if self.cfg.architecture == "gated":
            assert (
                self.cfg.use_ghost_grads is False
            ), "Gated SAEs do not support ghost grads"
            assert self.use_error_term is False, "Gated SAEs do not support error terms"

    def encode_standard(
        self, x: Float[torch.Tensor, "... d_in"]
    ) -> Float[torch.Tensor, "... d_sae"]:
        """
        Calcuate SAE features from inputs
        """
        feature_acts, _ = self.encode_with_hidden_pre_fn(x)
        return feature_acts

    def encode_with_hidden_pre_jumprelu(
        self, x: Float[torch.Tensor, "... d_in"]
    ) -> tuple[Float[torch.Tensor, "... d_sae"], Float[torch.Tensor, "... d_sae"]]:
        sae_in = self.process_sae_in(x)

        hidden_pre = sae_in @ self.W_enc + self.b_enc

        if self.training:
            hidden_pre = (
                hidden_pre + torch.randn_like(hidden_pre) * self.cfg.noise_scale
            )

        threshold = torch.exp(self.log_threshold)

        feature_acts = JumpReLU.apply(hidden_pre, threshold, self.bandwidth)

        return feature_acts, hidden_pre  # type: ignore

    def encode_with_hidden_pre(
        self, x: Float[torch.Tensor, "... d_in"]
    ) -> tuple[Float[torch.Tensor, "... d_sae"], Float[torch.Tensor, "... d_sae"]]:
        sae_in = self.process_sae_in(x)

        # "... d_in, d_in d_sae -> ... d_sae",
        hidden_pre = self.hook_sae_acts_pre(sae_in @ self.W_enc + self.b_enc)
        hidden_pre_noised = hidden_pre + (
            torch.randn_like(hidden_pre) * self.cfg.noise_scale * self.training
        )
        feature_acts = self.hook_sae_acts_post(self.activation_fn(hidden_pre_noised))

        return feature_acts, hidden_pre_noised

    def encode_with_hidden_pre_gated(
        self, x: Float[torch.Tensor, "... d_in"]
    ) -> tuple[Float[torch.Tensor, "... d_sae"], Float[torch.Tensor, "... d_sae"]]:
        sae_in = self.process_sae_in(x)

        # apply b_dec_to_input if using that method.
        sae_in = x - (self.b_dec * self.cfg.apply_b_dec_to_input)

        # Gating path with Heaviside step function
        gating_pre_activation = sae_in @ self.W_enc + self.b_gate
        active_features = (gating_pre_activation > 0).to(self.dtype)

        # Magnitude path with weight sharing
        magnitude_pre_activation = sae_in @ (self.W_enc * self.r_mag.exp()) + self.b_mag
        # magnitude_pre_activation_noised = magnitude_pre_activation + (
        #     torch.randn_like(magnitude_pre_activation) * self.cfg.noise_scale * self.training
        # )
        feature_magnitudes = self.activation_fn(
            magnitude_pre_activation
        )  # magnitude_pre_activation_noised)

        # Return both the gated feature activations and the magnitude pre-activations
        return (
            active_features * feature_magnitudes,
            magnitude_pre_activation,
        )  # magnitude_pre_activation_noised

    def forward(
        self,
        x: Float[torch.Tensor, "... d_in"],
    ) -> Float[torch.Tensor, "... d_in"]:

        feature_acts, _ = self.encode_with_hidden_pre_fn(x)
        sae_out = self.decode(feature_acts)

        return sae_out

    def training_forward_pass(
        self,
        sae_in: torch.Tensor,
        current_l1_coefficient: float,
        dead_neuron_mask: Optional[torch.Tensor] = None,
    ) -> TrainStepOutput:

        # do a forward pass to get SAE out, but we also need the
        # hidden pre.
        feature_acts, hidden_pre = self.encode_with_hidden_pre_fn(sae_in)
        sae_out = self.decode(feature_acts)

        # MSE LOSS
        per_item_mse_loss = self.mse_loss_fn(sae_out, sae_in)
        mse_loss = per_item_mse_loss.sum(dim=-1).mean()

<<<<<<< HEAD
        losses: dict[str, float | torch.Tensor] = {"mse_loss": mse_loss}

        # GHOST GRADS
        if self.cfg.use_ghost_grads and self.training and dead_neuron_mask is not None:

            # first half of second forward pass
            _, hidden_pre = self.encode_with_hidden_pre_fn(sae_in)
            ghost_grad_loss = self.calculate_ghost_grad_loss(
                x=sae_in,
                sae_out=sae_out,
                per_item_mse_loss=per_item_mse_loss,
                hidden_pre=hidden_pre,
                dead_neuron_mask=dead_neuron_mask,
            )
            losses["ghost_grad_loss"] = ghost_grad_loss
        else:
            ghost_grad_loss = 0.0
=======
        l1_loss = torch.tensor(0.0, device=sae_in.device)
        aux_reconstruction_loss = torch.tensor(0.0, device=sae_in.device)
        ghost_grad_loss = torch.tensor(0.0, device=sae_in.device)
>>>>>>> 0b56d035

        if self.cfg.architecture == "gated":
            # Gated SAE Loss Calculation

            # Shared variables
            sae_in_centered = (
                self.reshape_fn_in(sae_in) - self.b_dec * self.cfg.apply_b_dec_to_input
            )
            pi_gate = sae_in_centered @ self.W_enc + self.b_gate
            pi_gate_act = torch.relu(pi_gate)

            # SFN sparsity loss - summed over the feature dimension and averaged over the batch
            l1_loss = (
                current_l1_coefficient
                * torch.sum(pi_gate_act * self.W_dec.norm(dim=1), dim=-1).mean()
            )

            # Auxiliary reconstruction loss - summed over the feature dimension and averaged over the batch
            via_gate_reconstruction = pi_gate_act @ self.W_dec + self.b_dec
            aux_reconstruction_loss = torch.sum(
                (via_gate_reconstruction - sae_in) ** 2, dim=-1
            ).mean()
            losses["auxiliary_reconstruction_loss"] = aux_reconstruction_loss
            loss = mse_loss + l1_loss + aux_reconstruction_loss
        elif self.cfg.architecture == "jumprelu":
            threshold = torch.exp(self.log_threshold)
            l0 = torch.sum(Step.apply(hidden_pre, threshold, self.bandwidth), dim=-1)  # type: ignore
            l1_loss = (current_l1_coefficient * l0).mean()
            loss = mse_loss + l1_loss
        else:
            # default SAE sparsity loss
            weighted_feature_acts = feature_acts * self.W_dec.norm(dim=1)
            sparsity = weighted_feature_acts.norm(
                p=self.cfg.lp_norm, dim=-1
            )  # sum over the feature dimension

            l1_loss = (current_l1_coefficient * sparsity).mean()
            loss = mse_loss + l1_loss + ghost_grad_loss

<<<<<<< HEAD
        losses["l1_loss"] = l1_loss
=======
            if (
                self.cfg.use_ghost_grads
                and self.training
                and dead_neuron_mask is not None
            ):
                ghost_grad_loss = self.calculate_ghost_grad_loss(
                    x=sae_in,
                    sae_out=sae_out,
                    per_item_mse_loss=per_item_mse_loss,
                    hidden_pre=hidden_pre,
                    dead_neuron_mask=dead_neuron_mask,
                )
            loss = loss + ghost_grad_loss
>>>>>>> 0b56d035

        return TrainStepOutput(
            sae_in=sae_in,
            sae_out=sae_out,
            feature_acts=feature_acts,
            loss=loss,
            losses=losses,
        )

    def calculate_ghost_grad_loss(
        self,
        x: torch.Tensor,
        sae_out: torch.Tensor,
        per_item_mse_loss: torch.Tensor,
        hidden_pre: torch.Tensor,
        dead_neuron_mask: torch.Tensor,
    ) -> torch.Tensor:

        # 1.
        residual = x - sae_out
        l2_norm_residual = torch.norm(residual, dim=-1)

        # 2.
        # ghost grads use an exponentional activation function, ignoring whatever
        # the activation function is in the SAE. The forward pass uses the dead neurons only.
        feature_acts_dead_neurons_only = torch.exp(hidden_pre[:, dead_neuron_mask])
        ghost_out = feature_acts_dead_neurons_only @ self.W_dec[dead_neuron_mask, :]
        l2_norm_ghost_out = torch.norm(ghost_out, dim=-1)
        norm_scaling_factor = l2_norm_residual / (1e-6 + l2_norm_ghost_out * 2)
        ghost_out = ghost_out * norm_scaling_factor[:, None].detach()

        # 3. There is some fairly complex rescaling here to make sure that the loss
        # is comparable to the original loss. This is because the ghost grads are
        # only calculated for the dead neurons, so we need to rescale the loss to
        # make sure that the loss is comparable to the original loss.
        # There have been methodological improvements that are not implemented here yet
        # see here: https://www.lesswrong.com/posts/C5KAZQib3bzzpeyrg/full-post-progress-update-1-from-the-gdm-mech-interp-team#Improving_ghost_grads
        per_item_mse_loss_ghost_resid = self.mse_loss_fn(ghost_out, residual.detach())
        mse_rescaling_factor = (
            per_item_mse_loss / (per_item_mse_loss_ghost_resid + 1e-6)
        ).detach()
        per_item_mse_loss_ghost_resid = (
            mse_rescaling_factor * per_item_mse_loss_ghost_resid
        )

        return per_item_mse_loss_ghost_resid.mean()

    @torch.no_grad()
    def _get_mse_loss_fn(self) -> Any:

        def standard_mse_loss_fn(
            preds: torch.Tensor, target: torch.Tensor
        ) -> torch.Tensor:
            return torch.nn.functional.mse_loss(preds, target, reduction="none")

        def batch_norm_mse_loss_fn(
            preds: torch.Tensor, target: torch.Tensor
        ) -> torch.Tensor:
            target_centered = target - target.mean(dim=0, keepdim=True)
            normalization = target_centered.norm(dim=-1, keepdim=True)
            return torch.nn.functional.mse_loss(preds, target, reduction="none") / (
                normalization + 1e-6
            )

        if self.cfg.mse_loss_normalization == "dense_batch":
            return batch_norm_mse_loss_fn
        else:
            return standard_mse_loss_fn

    def save_model(self, path: str, sparsity: Optional[torch.Tensor] = None):
        if not os.path.exists(path):
            os.mkdir(path)

        state_dict = self.state_dict().copy()

        if self.cfg.architecture == "jumprelu":
            threshold = torch.exp(self.log_threshold).detach()
            del state_dict["log_threshold"]
            state_dict["threshold"] = threshold

        save_file(state_dict, f"{path}/{SAE_WEIGHTS_PATH}")

        # Save the config
        config = self.cfg.to_dict()
        with open(f"{path}/{SAE_CFG_PATH}", "w") as f:
            json.dump(config, f)

        if sparsity is not None:
            sparsity_in_dict = {"sparsity": sparsity}
            save_file(sparsity_in_dict, f"{path}/{SPARSITY_PATH}")

    @classmethod
    def load_from_pretrained(
        cls,
        path: str,
        device: str = "cpu",
        dtype: str | None = None,
    ) -> "TrainingSAE":

        # get the config
        config_path = os.path.join(path, SAE_CFG_PATH)
        with open(config_path, "r") as f:
            cfg_dict = json.load(f)
        cfg_dict = handle_config_defaulting(cfg_dict)
        cfg_dict["device"] = device
        if dtype is not None:
            cfg_dict["dtype"] = dtype

        weight_path = os.path.join(path, SAE_WEIGHTS_PATH)
        cfg_dict, state_dict = read_sae_from_disk(
            cfg_dict=cfg_dict,
            weight_path=weight_path,
            device=device,
        )
        sae_cfg = TrainingSAEConfig.from_dict(cfg_dict)

        sae = cls(sae_cfg)
        sae.load_state_dict(state_dict)

        return sae

    def initialize_weights_complex(self):
        """ """

        if self.cfg.decoder_orthogonal_init:
            self.W_dec.data = nn.init.orthogonal_(self.W_dec.data.T).T

        elif self.cfg.decoder_heuristic_init:
            self.W_dec = nn.Parameter(
                torch.rand(
                    self.cfg.d_sae, self.cfg.d_in, dtype=self.dtype, device=self.device
                )
            )
            self.initialize_decoder_norm_constant_norm()

        # Then we initialize the encoder weights (either as the transpose of decoder or not)
        if self.cfg.init_encoder_as_decoder_transpose:
            self.W_enc.data = self.W_dec.data.T.clone().contiguous()
        else:
            self.W_enc = nn.Parameter(
                torch.nn.init.kaiming_uniform_(
                    torch.empty(
                        self.cfg.d_in,
                        self.cfg.d_sae,
                        dtype=self.dtype,
                        device=self.device,
                    )
                )
            )

        if self.cfg.normalize_sae_decoder:
            with torch.no_grad():
                # Anthropic normalize this to have unit columns
                self.set_decoder_norm_to_unit_norm()

    ## Initialization Methods
    @torch.no_grad()
    def initialize_b_dec_with_precalculated(self, origin: torch.Tensor):
        out = torch.tensor(origin, dtype=self.dtype, device=self.device)
        self.b_dec.data = out

    @torch.no_grad()
    def initialize_b_dec_with_mean(self, all_activations: torch.Tensor):
        previous_b_dec = self.b_dec.clone().cpu()
        out = all_activations.mean(dim=0)

        previous_distances = torch.norm(all_activations - previous_b_dec, dim=-1)
        distances = torch.norm(all_activations - out, dim=-1)

        print("Reinitializing b_dec with mean of activations")
        print(
            f"Previous distances: {previous_distances.median(0).values.mean().item()}"
        )
        print(f"New distances: {distances.median(0).values.mean().item()}")

        self.b_dec.data = out.to(self.dtype).to(self.device)

    ## Training Utils
    @torch.no_grad()
    def set_decoder_norm_to_unit_norm(self):
        self.W_dec.data /= torch.norm(self.W_dec.data, dim=1, keepdim=True)

    @torch.no_grad()
    def initialize_decoder_norm_constant_norm(self, norm: float = 0.1):
        """
        A heuristic proceedure inspired by:
        https://transformer-circuits.pub/2024/april-update/index.html#training-saes
        """
        # TODO: Parameterise this as a function of m and n

        # ensure W_dec norms at unit norm
        self.W_dec.data /= torch.norm(self.W_dec.data, dim=1, keepdim=True)
        self.W_dec.data *= norm  # will break tests but do this for now.

    @torch.no_grad()
    def remove_gradient_parallel_to_decoder_directions(self):
        """
        Update grads so that they remove the parallel component
            (d_sae, d_in) shape
        """
        assert self.W_dec.grad is not None  # keep pyright happy

        parallel_component = einops.einsum(
            self.W_dec.grad,
            self.W_dec.data,
            "d_sae d_in, d_sae d_in -> d_sae",
        )
        self.W_dec.grad -= einops.einsum(
            parallel_component,
            self.W_dec.data,
            "d_sae, d_sae d_in -> d_sae d_in",
        )<|MERGE_RESOLUTION|>--- conflicted
+++ resolved
@@ -368,29 +368,7 @@
         per_item_mse_loss = self.mse_loss_fn(sae_out, sae_in)
         mse_loss = per_item_mse_loss.sum(dim=-1).mean()
 
-<<<<<<< HEAD
-        losses: dict[str, float | torch.Tensor] = {"mse_loss": mse_loss}
-
-        # GHOST GRADS
-        if self.cfg.use_ghost_grads and self.training and dead_neuron_mask is not None:
-
-            # first half of second forward pass
-            _, hidden_pre = self.encode_with_hidden_pre_fn(sae_in)
-            ghost_grad_loss = self.calculate_ghost_grad_loss(
-                x=sae_in,
-                sae_out=sae_out,
-                per_item_mse_loss=per_item_mse_loss,
-                hidden_pre=hidden_pre,
-                dead_neuron_mask=dead_neuron_mask,
-            )
-            losses["ghost_grad_loss"] = ghost_grad_loss
-        else:
-            ghost_grad_loss = 0.0
-=======
-        l1_loss = torch.tensor(0.0, device=sae_in.device)
-        aux_reconstruction_loss = torch.tensor(0.0, device=sae_in.device)
-        ghost_grad_loss = torch.tensor(0.0, device=sae_in.device)
->>>>>>> 0b56d035
+        losses: dict[str, float | torch.Tensor] = {}
 
         if self.cfg.architecture == "gated":
             # Gated SAE Loss Calculation
@@ -413,13 +391,15 @@
             aux_reconstruction_loss = torch.sum(
                 (via_gate_reconstruction - sae_in) ** 2, dim=-1
             ).mean()
+            loss = mse_loss + l1_loss + aux_reconstruction_loss
             losses["auxiliary_reconstruction_loss"] = aux_reconstruction_loss
-            loss = mse_loss + l1_loss + aux_reconstruction_loss
+            losses["l1_loss"] = l1_loss
         elif self.cfg.architecture == "jumprelu":
             threshold = torch.exp(self.log_threshold)
             l0 = torch.sum(Step.apply(hidden_pre, threshold, self.bandwidth), dim=-1)  # type: ignore
-            l1_loss = (current_l1_coefficient * l0).mean()
-            loss = mse_loss + l1_loss
+            l0_loss = (current_l1_coefficient * l0).mean()
+            loss = mse_loss + l0_loss
+            losses["l0_loss"] = l0_loss
         else:
             # default SAE sparsity loss
             weighted_feature_acts = feature_acts * self.W_dec.norm(dim=1)
@@ -428,11 +408,7 @@
             )  # sum over the feature dimension
 
             l1_loss = (current_l1_coefficient * sparsity).mean()
-            loss = mse_loss + l1_loss + ghost_grad_loss
-
-<<<<<<< HEAD
-        losses["l1_loss"] = l1_loss
-=======
+            loss = mse_loss + l1_loss
             if (
                 self.cfg.use_ghost_grads
                 and self.training
@@ -445,8 +421,11 @@
                     hidden_pre=hidden_pre,
                     dead_neuron_mask=dead_neuron_mask,
                 )
-            loss = loss + ghost_grad_loss
->>>>>>> 0b56d035
+                losses["ghost_grad_loss"] = ghost_grad_loss
+                loss = loss + ghost_grad_loss
+            losses["l1_loss"] = l1_loss
+
+        losses["mse_loss"] = mse_loss
 
         return TrainStepOutput(
             sae_in=sae_in,
