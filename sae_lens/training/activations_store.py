--- conflicted
+++ resolved
@@ -558,20 +558,9 @@
         total_size = batch_size * n_batches_in_buffer
         num_layers = 1
 
-<<<<<<< HEAD
         if self.cached_activation_dataset is not None:
             return self._load_buffer_from_cached(
                 total_size, context_size, num_layers, d_in, raise_on_epoch_end
-=======
-        if self.cached_activations_path is not None:
-            # Load the activations from disk
-            buffer_size = total_size * training_context_size
-            # Initialize an empty tensor with an additional dimension for layers
-            new_buffer = torch.zeros(
-                (buffer_size, num_layers, d_in),
-                dtype=self.dtype,  # type: ignore
-                device=self.device,
->>>>>>> 7047f877
             )
 
         refill_iterator = range(0, batch_size * n_batches_in_buffer, batch_size)
