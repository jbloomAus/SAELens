--- conflicted
+++ resolved
@@ -66,11 +66,7 @@
             device=cfg.device,
             dtype=cfg.dtype,
             cached_activations_path=cached_activations_path,
-<<<<<<< HEAD
-            create_dataloader=create_dataloader,
             model_kwargs=cfg.model_kwargs,
-=======
->>>>>>> 8b000002
         )
 
     def __init__(
@@ -90,11 +86,7 @@
         device: str | torch.device,
         dtype: str | torch.dtype,
         cached_activations_path: str | None = None,
-<<<<<<< HEAD
-        create_dataloader: bool = True,
         model_kwargs: dict | None = None
-=======
->>>>>>> 8b000002
     ):
         self.model = model
         if model_kwargs is None:
