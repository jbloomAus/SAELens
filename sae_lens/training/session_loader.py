--- conflicted
+++ resolved
@@ -39,13 +39,8 @@
 
     @classmethod
     def load_pretrained_sae(
-<<<<<<< HEAD
-        cls, path: str
+        cls, path: str, device: str = "cpu"
     ) -> Tuple[HookedRootModule, SparseAutoencoderDictionary, ActivationsStore]:
-=======
-        cls, path: str, device: str = "cpu"
-    ) -> Tuple[HookedTransformer, SparseAutoencoderDictionary, ActivationsStore]:
->>>>>>> feca408c
         """
         Loads a session for analysing a pretrained sparse autoencoder.
         """
@@ -62,7 +57,7 @@
 
         return model, sparse_autoencoders, activations_loader
 
-    def get_model(self, model_name: str) -> HookedTransformer:
+    def get_model(self, model_name: str) -> HookedRootModule:
         """
         Loads a model from transformer lens.
 
@@ -71,14 +66,7 @@
 
         # Todo: add check that model_name is valid
 
-<<<<<<< HEAD
         model = load_model(
             self.cfg.model_class_name, model_name, device=self.cfg.device
-=======
-        model = HookedTransformer.from_pretrained(
-            model_name,
-            device=self.cfg.device,
->>>>>>> feca408c
         )
-
         return model