--- conflicted
+++ resolved
@@ -456,29 +456,6 @@
     train_contexts: dict[str, SAETrainContext],
     checkpoint_name: int | str,
     wandb_aliases: list[str] | None = None,
-<<<<<<< HEAD
-) -> SaveCheckpointOutput:
-    path = (
-        f"{sae_group.cfg.checkpoint_path}/{checkpoint_name}_{sae_group.get_name()}.pt"
-    )
-    for sae in sae_group:
-        if sae.sae_type == "unit_norm_sae":
-            sae.set_decoder_norm_to_unit_norm()
-    sae_group.save_model(path)
-    log_feature_sparsity_path = f"{sae_group.cfg.checkpoint_path}/{checkpoint_name}_{sae_group.get_name()}_log_feature_sparsity.pt"
-    log_feature_sparsities = [
-        _log_feature_sparsity(ctx.feature_sparsity) for ctx in train_contexts
-    ]
-    torch.save(log_feature_sparsities, log_feature_sparsity_path)
-    if sae_group.cfg.log_to_wandb:
-        model_artifact = wandb.Artifact(
-            f"{sae_group.get_name()}",
-            type="model",
-            metadata=dict(sae_group.cfg.__dict__),
-        )
-        model_artifact.add_file(path)
-        wandb.log_artifact(model_artifact, aliases=wandb_aliases)
-=======
 ) -> str:
 
     checkpoint_path = f"{sae_group.cfg.checkpoint_path}/{checkpoint_name}"
@@ -487,10 +464,10 @@
 
         ctx = train_contexts[name]
         path = f"{checkpoint_path}/{name}"
-        sae.set_decoder_norm_to_unit_norm()
+        if sae.sae_type == "unit_norm_sae":
+            sae.set_decoder_norm_to_unit_norm()
         sae.save_model(path)
         log_feature_sparsities = {"sparsity": ctx.log_feature_sparsity}
->>>>>>> 440df7b6
 
         log_feature_sparsity_path = f"{path}/sparsity.safetensors"
         save_file(log_feature_sparsities, log_feature_sparsity_path)
