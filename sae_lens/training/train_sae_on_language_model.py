import os
import pickle
import random
import signal
from dataclasses import dataclass, field, fields
from typing import Any, Optional, cast

import numpy as np
import torch
import wandb
from safetensors.torch import save_file
from torch.optim import Adam, Optimizer
from torch.optim.lr_scheduler import LRScheduler
from tqdm import tqdm
from transformer_lens.hook_points import HookedRootModule

<<<<<<< HEAD
from sae_lens.training.activations_store import ActivationsStore, HfDataset
from sae_lens.training.config import LanguageModelSAERunnerConfig
=======
from sae_lens import __version__
from sae_lens.training.activations_store import ActivationsStore
>>>>>>> ce95fb20
from sae_lens.training.evals import run_evals
from sae_lens.training.geometric_median import compute_geometric_median
from sae_lens.training.optim import get_scheduler
from sae_lens.training.sae_group import SparseAutoencoderDictionary
from sae_lens.training.sparse_autoencoder import (
    SAE_CFG_PATH,
    SAE_WEIGHTS_PATH,
    SPARSITY_PATH,
    SparseAutoencoder,
)

# used to map between parameters which are updated during finetuning and the config str.
FINETUNING_PARAMETERS = {
    "scale": ["scaling_factor"],
    "decoder": ["scaling_factor", "W_dec", "b_dec"],
    "unrotated_decoder": ["scaling_factor", "b_dec"],
}


def _log_feature_sparsity(
    feature_sparsity: torch.Tensor, eps: float = 1e-10
) -> torch.Tensor:
    return torch.log10(feature_sparsity + eps).detach().cpu()


@dataclass
class SAETrainContext:
    """
    Context to track during training for a single SAE
    """

    act_freq_scores: torch.Tensor
    n_forward_passes_since_fired: torch.Tensor
    n_frac_active_tokens: int
    optimizer: Optimizer
    scheduler: LRScheduler
    finetuning: bool = False

    @property
    def feature_sparsity(self) -> torch.Tensor:
        return self.act_freq_scores / self.n_frac_active_tokens

    @property
    def log_feature_sparsity(self) -> torch.Tensor:
        return _log_feature_sparsity(self.feature_sparsity)

    def begin_finetuning(self, sae: SparseAutoencoder):

        # finetuning method should be set in the config
        # if not, then we don't finetune
        if not isinstance(sae.cfg.finetuning_method, str):
            return

        for name, param in sae.named_parameters():
            if name in FINETUNING_PARAMETERS[sae.cfg.finetuning_method]:
                param.requires_grad = True
            else:
                param.requires_grad = False

        self.finetuning = True

    def state_dict(self) -> dict[str, torch.Tensor]:
        state_dict = {}
        for attr in fields(self):
            value = getattr(self, attr.name)
            # serializable fields
            if hasattr(value, "state_dict"):
                state_dict[attr.name] = value.state_dict()
            else:
                state_dict[attr.name] = value
        return state_dict

    @classmethod
    def load(cls, path: str, sae: SparseAutoencoder, total_training_steps: int):
        with open(path, "rb") as f:
            state_dict = pickle.load(f)
        attached_ctx = _build_train_context(
            sae=sae, total_training_steps=total_training_steps
        )
        for attr in fields(attached_ctx):
            value = getattr(attached_ctx, attr.name)
            # optimizer and scheduler, this attaches them properly
            if hasattr(value, "state_dict"):
                value.load_state_dict(state_dict[attr.name])
                state_dict[attr.name] = value
        ctx = cls(**state_dict)  # pyright: ignore [reportArgumentType]
        # if fine tuning, we need to set sae requires grad properly
        if ctx.finetuning:
            ctx.begin_finetuning(sae=sae)
        return ctx

    def save(self, path: str):
        with open(path, "wb") as f:
            pickle.dump(self.state_dict(), f)


@dataclass
class SAETrainingRunState:
    """
    Training run state for all SAES
    includes n_training_steps
    n_training_tokens
    started_fine_tuning
    and rng states
    """

    n_training_steps: int = 0
    n_training_tokens: int = 0
    started_fine_tuning: bool = False
    checkpoint_paths: list[str] = field(default_factory=list)
    torch_state: Optional[torch.Tensor] = None
    torch_cuda_state: Optional[list[torch.Tensor]] = None
    numpy_state: Optional[
        dict[str, Any]
        | tuple[str, np.ndarray[Any, np.dtype[np.uint32]], int, int, float]
    ] = None
    random_state: Optional[Any] = None

    def __post_init__(self):
        if self.torch_state is None:
            self.torch_state = torch.get_rng_state()
        if self.torch_cuda_state is None:
            self.torch_cuda_state = torch.cuda.get_rng_state_all()
        if self.numpy_state is None:
            self.numpy_state = np.random.get_state()
        if self.random_state is None:
            self.random_state = random.getstate()

    def set_random_state(self):
        assert self.torch_state is not None
        torch.random.set_rng_state(self.torch_state)
        assert self.torch_cuda_state is not None
        torch.cuda.set_rng_state_all(self.torch_cuda_state)
        assert self.numpy_state is not None
        np.random.set_state(self.numpy_state)
        assert self.random_state is not None
        random.setstate(self.random_state)

    @classmethod
    def load(cls, path: str):
        with open(path, "rb") as f:
            attr_dict = pickle.load(f)
        return cls(**attr_dict)

    def save(self, path: str):
        attr_dict = {**self.__dict__}
        with open(path, "wb") as f:
            pickle.dump(attr_dict, f)


@dataclass
class TrainSAEGroupOutput:
    sae_group: SparseAutoencoderDictionary
    checkpoint_paths: list[str]
    log_feature_sparsities: dict[str, torch.Tensor]


def train_sae_on_language_model(
    model: HookedRootModule,
    sae_group: SparseAutoencoderDictionary,
    activation_store: ActivationsStore,
    batch_size: int = 1024,
    n_checkpoints: int = 0,
    feature_sampling_window: int = 1000,  # how many training steps between resampling the features / considiring neurons dead
    dead_feature_threshold: float = 1e-8,  # how infrequently a feature has to be active to be considered dead
    use_wandb: bool = False,
    wandb_log_frequency: int = 50,
) -> SparseAutoencoderDictionary:
    """
    @deprecated Use `train_sae_group_on_language_model` instead. This method is kept for backward compatibility.
    """
    return train_sae_group_on_language_model(
        model=model,
        sae_group=sae_group,
        activation_store=activation_store,
        batch_size=batch_size,
        n_checkpoints=n_checkpoints,
        feature_sampling_window=feature_sampling_window,
        use_wandb=use_wandb,
        wandb_log_frequency=wandb_log_frequency,
    ).sae_group


def get_total_training_tokens(sae_group: SparseAutoencoderDictionary) -> int:
    return sae_group.cfg.training_tokens + sae_group.cfg.finetuning_tokens


def train_sae_group_on_language_model(
    model: HookedRootModule,
    sae_group: SparseAutoencoderDictionary,
    activation_store: ActivationsStore,
    train_contexts: Optional[dict[str, SAETrainContext]] = None,
    training_run_state: Optional[SAETrainingRunState] = None,
    batch_size: int = 1024,
    n_checkpoints: int = 0,
    feature_sampling_window: int = 1000,  # how many training steps between resampling the features / considiring neurons dead
    use_wandb: bool = False,
    wandb_log_frequency: int = 50,
) -> TrainSAEGroupOutput:
<<<<<<< HEAD
    total_training_tokens = get_total_training_tokens(sae_group=sae_group)
=======
    _update_sae_lens_training_version(sae_group)
    total_training_tokens = (
        sae_group.cfg.training_tokens + sae_group.cfg.finetuning_tokens
    )
>>>>>>> ce95fb20
    total_training_steps = total_training_tokens // batch_size

    checkpoint_thresholds = []
    if n_checkpoints > 0:
        checkpoint_thresholds = list(
            range(0, total_training_tokens, total_training_tokens // n_checkpoints)
        )[1:]

    all_layers = sae_group.cfg.hook_point_layer
    if not isinstance(all_layers, list):
        all_layers = [all_layers]

    pbar = tqdm(total=total_training_tokens, desc="Training SAE")

    # not resuming
    if training_run_state is None and train_contexts is None:
        train_contexts = {
            name: _build_train_context(sae, total_training_steps)
            for name, sae in sae_group.autoencoders.items()
        }
        training_run_state = SAETrainingRunState()
        _init_sae_group_b_decs(sae_group, activation_store, all_layers)
    # resuming
    else:
        if train_contexts is None:
            raise ValueError(
                "train_contexts is None, when resuming, pass in training_run_state and train_contexts"
            )
        if training_run_state is None:
            raise ValueError(
                "training_run_state is None, when resuming, pass in training_run_state and train_contexts"
            )
        pbar.update(training_run_state.n_training_tokens)
        training_run_state.set_random_state()

    class InterruptedException(Exception):
        pass

    def interrupt_callback(sig_num: Any, stack_frame: Any):
        raise InterruptedException()

    try:
        # signal handlers (if preempted)
        signal.signal(signal.SIGINT, interrupt_callback)
        signal.signal(signal.SIGTERM, interrupt_callback)

        while training_run_state.n_training_tokens < total_training_tokens:
            # Do a training step.
            layer_acts = activation_store.next_batch()
            training_run_state.n_training_tokens += batch_size

            mse_losses: list[torch.Tensor] = []
            l1_losses: list[torch.Tensor] = []

            for name, sparse_autoencoder in sae_group.autoencoders.items():
                ctx = train_contexts[name]
                wandb_suffix = _wandb_log_suffix(sae_group.cfg, sparse_autoencoder.cfg)
                step_output = _train_step(
                    sparse_autoencoder=sparse_autoencoder,
                    layer_acts=layer_acts,
                    ctx=ctx,
                    feature_sampling_window=feature_sampling_window,
                    use_wandb=use_wandb,
                    n_training_steps=training_run_state.n_training_steps,
                    all_layers=all_layers,
                    batch_size=batch_size,
                    wandb_suffix=wandb_suffix,
                )
                mse_losses.append(step_output.mse_loss)
                l1_losses.append(step_output.l1_loss)
                if use_wandb:
                    with torch.no_grad():
                        if (
                            training_run_state.n_training_steps + 1
                        ) % wandb_log_frequency == 0:
                            wandb.log(
                                _build_train_step_log_dict(
                                    sparse_autoencoder,
                                    step_output,
                                    ctx,
                                    wandb_suffix,
                                    training_run_state.n_training_tokens,
                                ),
                                step=training_run_state.n_training_steps,
                            )

                        # record loss frequently, but not all the time.
                        if (training_run_state.n_training_steps + 1) % (
                            wandb_log_frequency * 10
                        ) == 0:
                            sparse_autoencoder.eval()
                            run_evals(
                                sparse_autoencoder,
                                activation_store,
                                model,
                                training_run_state.n_training_steps,
                                suffix=wandb_suffix,
                            )
                            sparse_autoencoder.train()

            # checkpoint if at checkpoint frequency
            if (
                checkpoint_thresholds
                and training_run_state.n_training_tokens > checkpoint_thresholds[0]
            ):
                _save_checkpoint(
                    sae_group,
                    activation_store=activation_store,
                    train_contexts=train_contexts,
                    training_run_state=training_run_state,
                    checkpoint_name=training_run_state.n_training_tokens,
                )
                checkpoint_thresholds.pop(0)

            ###############

            training_run_state.n_training_steps += 1
            pbar.set_description(
                f"{training_run_state.n_training_steps}| MSE Loss {torch.stack(mse_losses).mean().item():.3f} | L1 {torch.stack(l1_losses).mean().item():.3f}"
            )
            pbar.update(batch_size)

            ### If n_training_tokens > sae_group.cfg.training_tokens, then we should switch to fine-tuning (if we haven't already)
            if (not training_run_state.started_fine_tuning) and (
                training_run_state.n_training_tokens > sae_group.cfg.training_tokens
            ):
                training_run_state.started_fine_tuning = True
                for name, sparse_autoencoder in sae_group.autoencoders.items():
                    ctx = train_contexts[name]
                    # this should turn grads on for the scaling factor and other parameters.
                    ctx.begin_finetuning(sae_group.autoencoders[name])
    except (KeyboardInterrupt, InterruptedException):
        print("interrupted, saving progress")
        checkpoint_name = training_run_state.n_training_tokens
        _save_checkpoint(
            sae_group,
            activation_store=activation_store,
            train_contexts=train_contexts,
            training_run_state=training_run_state,
            checkpoint_name=checkpoint_name,
        )
        print("done saving")
        raise
    # save final sae group to checkpoints folder
    _save_checkpoint(
        sae_group,
        activation_store=activation_store,
        train_contexts=train_contexts,
        training_run_state=training_run_state,
        checkpoint_name=f"final_{training_run_state.n_training_tokens}",
        wandb_aliases=["final_model"],
    )

    log_feature_sparsities = {
        name: ctx.log_feature_sparsity for name, ctx in train_contexts.items()
    }

    return TrainSAEGroupOutput(
        sae_group=sae_group,
        checkpoint_paths=training_run_state.checkpoint_paths,
        log_feature_sparsities=log_feature_sparsities,
    )


def _wandb_log_suffix(cfg: Any, hyperparams: Any):
    # Create a mapping from cfg list keys to their corresponding hyperparams attributes
    key_mapping = {
        "hook_point_layer": "layer",
        "l1_coefficient": "coeff",
        "lp_norm": "l",
        "lr": "lr",
    }

    # Generate the suffix by iterating over the keys that have list values in cfg
    suffix = "".join(
        f"_{key_mapping.get(key, key)}{getattr(hyperparams, key, '')}"
        for key, value in vars(cfg).items()
        if isinstance(value, list)
    )
    return suffix


def _build_train_context(
    sae: SparseAutoencoder, total_training_steps: int
) -> SAETrainContext:
    assert not isinstance(sae.cfg.lr, list), "lr must not be a list for a single SAE"
    assert not isinstance(
        sae.cfg.lr_end, list
    ), "lr_end must not be a list for a single SAE"
    assert not isinstance(
        sae.cfg.lr_scheduler_name, list
    ), "lr_scheduler_name must not be a list for a single SAE"
    assert not isinstance(
        sae.cfg.lr_warm_up_steps, list
    ), "lr_warm_up_steps must not be a list for a single SAE"
    assert not isinstance(
        sae.cfg.lr_decay_steps, list
    ), "lr_decay_steps must not be a list for a single SAE"
    assert not isinstance(
        sae.cfg.n_restart_cycles, list
    ), "n_restart_cycles must not be a list for a single SAE"

    act_freq_scores = torch.zeros(
        cast(int, sae.cfg.d_sae),
        device=sae.cfg.device,
    )
    n_forward_passes_since_fired = torch.zeros(
        cast(int, sae.cfg.d_sae),
        device=sae.cfg.device,
    )
    n_frac_active_tokens = 0

    # we don't train the scaling factor (initially)
    # set requires grad to false for the scaling factor
    for name, param in sae.named_parameters():
        if "scaling_factor" in name:
            param.requires_grad = False

    optimizer = Adam(
        sae.parameters(),
        lr=sae.cfg.lr,
        betas=(
            sae.cfg.adam_beta1,  # type: ignore
            sae.cfg.adam_beta2,  # type: ignore
        ),
    )
    assert sae.cfg.lr_end is not None  # this is set in config post-init
    scheduler = get_scheduler(
        sae.cfg.lr_scheduler_name,
        lr=sae.cfg.lr,
        optimizer=optimizer,
        warm_up_steps=sae.cfg.lr_warm_up_steps,
        decay_steps=sae.cfg.lr_decay_steps,
        training_steps=total_training_steps,
        lr_end=sae.cfg.lr_end,
        num_cycles=sae.cfg.n_restart_cycles,
    )

    return SAETrainContext(
        act_freq_scores=act_freq_scores,
        n_forward_passes_since_fired=n_forward_passes_since_fired,
        n_frac_active_tokens=n_frac_active_tokens,
        optimizer=optimizer,
        scheduler=scheduler,
    )


def _init_sae_group_b_decs(
    sae_group: SparseAutoencoderDictionary,
    activation_store: ActivationsStore,
    all_layers: list[int],
) -> None:
    """
    extract all activations at a certain layer and use for sae b_dec initialization
    """
    geometric_medians = {}
    for _, sae in sae_group:
        hyperparams = sae.cfg
        sae_layer_id = all_layers.index(sae.hook_point_layer)
        if hyperparams.b_dec_init_method == "geometric_median":
            layer_acts = activation_store.storage_buffer.detach()[:, sae_layer_id, :]
            # get geometric median of the activations if we're using those.
            if sae_layer_id not in geometric_medians:
                median = compute_geometric_median(
                    layer_acts,
                    maxiter=100,
                ).median
                geometric_medians[sae_layer_id] = median
            sae.initialize_b_dec_with_precalculated(geometric_medians[sae_layer_id])
        elif hyperparams.b_dec_init_method == "mean":
            layer_acts = activation_store.storage_buffer.detach().cpu()[
                :, sae_layer_id, :
            ]
            sae.initialize_b_dec_with_mean(layer_acts)


def _update_sae_lens_training_version(sae_group: SparseAutoencoderDictionary) -> None:
    """
    Make sure we record the version of SAELens used for the training run
    """
    sae_group.cfg.sae_lens_training_version = __version__
    for sae in sae_group.autoencoders.values():
        sae.cfg.sae_lens_training_version = __version__


@dataclass
class TrainStepOutput:
    sae_in: torch.Tensor
    sae_out: torch.Tensor
    feature_acts: torch.Tensor
    loss: torch.Tensor
    mse_loss: torch.Tensor
    l1_loss: torch.Tensor
    ghost_grad_loss: torch.Tensor
    ghost_grad_neuron_mask: torch.Tensor


def _train_step(
    sparse_autoencoder: SparseAutoencoder,
    layer_acts: torch.Tensor,
    ctx: SAETrainContext,
    feature_sampling_window: int,  # how many training steps between resampling the features / considiring neurons dead
    use_wandb: bool,
    n_training_steps: int,
    all_layers: list[int],
    batch_size: int,
    wandb_suffix: str,
) -> TrainStepOutput:
    assert sparse_autoencoder.cfg.d_sae is not None  # keep pyright happy
    layer_id = all_layers.index(sparse_autoencoder.hook_point_layer)
    sae_in = layer_acts[:, layer_id, :]

    sparse_autoencoder.train()
    # Make sure the W_dec is still zero-norm
    if sparse_autoencoder.normalize_sae_decoder:
        sparse_autoencoder.set_decoder_norm_to_unit_norm()

    # log and then reset the feature sparsity every feature_sampling_window steps
    if (n_training_steps + 1) % feature_sampling_window == 0:
        feature_sparsity = ctx.feature_sparsity
        log_feature_sparsity = _log_feature_sparsity(feature_sparsity)

        if use_wandb:
            wandb_histogram = wandb.Histogram(log_feature_sparsity.numpy())
            wandb.log(
                {
                    f"metrics/mean_log10_feature_sparsity{wandb_suffix}": log_feature_sparsity.mean().item(),
                    f"plots/feature_density_line_chart{wandb_suffix}": wandb_histogram,
                    f"sparsity/below_1e-5{wandb_suffix}": (feature_sparsity < 1e-5)
                    .sum()
                    .item(),
                    f"sparsity/below_1e-6{wandb_suffix}": (feature_sparsity < 1e-6)
                    .sum()
                    .item(),
                },
                step=n_training_steps,
            )

        ctx.act_freq_scores = torch.zeros(
            sparse_autoencoder.cfg.d_sae, device=sparse_autoencoder.cfg.device
        )
        ctx.n_frac_active_tokens = 0

    ghost_grad_neuron_mask = (
        ctx.n_forward_passes_since_fired > sparse_autoencoder.cfg.dead_feature_window
    ).bool()

    # Forward and Backward Passes
    (
        sae_out,
        feature_acts,
        loss,
        mse_loss,
        l1_loss,
        ghost_grad_loss,
    ) = sparse_autoencoder(
        sae_in,
        ghost_grad_neuron_mask,
    )
    did_fire = (feature_acts > 0).float().sum(-2) > 0
    ctx.n_forward_passes_since_fired += 1
    ctx.n_forward_passes_since_fired[did_fire] = 0

    with torch.no_grad():
        # Calculate the sparsities, and add it to a list, calculate sparsity metrics
        ctx.act_freq_scores += (feature_acts.abs() > 0).float().sum(0)
        ctx.n_frac_active_tokens += batch_size

    ctx.optimizer.zero_grad()
    loss.backward()
    if sparse_autoencoder.normalize_sae_decoder:
        sparse_autoencoder.remove_gradient_parallel_to_decoder_directions()
    ctx.optimizer.step()
    ctx.scheduler.step()

    return TrainStepOutput(
        sae_in=sae_in,
        sae_out=sae_out,
        feature_acts=feature_acts,
        loss=loss,
        mse_loss=mse_loss,
        l1_loss=l1_loss,
        ghost_grad_loss=ghost_grad_loss,
        ghost_grad_neuron_mask=ghost_grad_neuron_mask,
    )


def _build_train_step_log_dict(
    sparse_autoencoder: SparseAutoencoder,
    output: TrainStepOutput,
    ctx: SAETrainContext,
    wandb_suffix: str,
    n_training_tokens: int,
) -> dict[str, Any]:
    sae_in = output.sae_in
    sae_out = output.sae_out
    feature_acts = output.feature_acts
    mse_loss = output.mse_loss
    l1_loss = output.l1_loss
    ghost_grad_loss = output.ghost_grad_loss
    loss = output.loss
    ghost_grad_neuron_mask = output.ghost_grad_neuron_mask

    # metrics for currents acts
    l0 = (feature_acts > 0).float().sum(-1).mean()
    current_learning_rate = ctx.optimizer.param_groups[0]["lr"]

    per_token_l2_loss = (sae_out - sae_in).pow(2).sum(dim=-1).squeeze()
    total_variance = (sae_in - sae_in.mean(0)).pow(2).sum(-1)
    explained_variance = 1 - per_token_l2_loss / total_variance

    return {
        # losses
        f"losses/mse_loss{wandb_suffix}": mse_loss.item(),
        f"losses/l1_loss{wandb_suffix}": l1_loss.item()
        / sparse_autoencoder.l1_coefficient,  # normalize by l1 coefficient
        f"losses/ghost_grad_loss{wandb_suffix}": ghost_grad_loss.item(),
        f"losses/overall_loss{wandb_suffix}": loss.item(),
        # variance explained
        f"metrics/explained_variance{wandb_suffix}": explained_variance.mean().item(),
        f"metrics/explained_variance_std{wandb_suffix}": explained_variance.std().item(),
        f"metrics/l0{wandb_suffix}": l0.item(),
        # sparsity
        f"sparsity/mean_passes_since_fired{wandb_suffix}": ctx.n_forward_passes_since_fired.mean().item(),
        f"sparsity/dead_features{wandb_suffix}": ghost_grad_neuron_mask.sum().item(),
        f"details/current_learning_rate{wandb_suffix}": current_learning_rate,
        "details/n_training_tokens": n_training_tokens,
    }


ACTIVATION_STORE_PATH = "activation_store.safetensors"
TRAINING_RUN_STATE_PATH = "training_run_state.pkl"
SAE_CONTEXT_PATH = "ctx.safetensors"


def load_checkpoint(
    checkpoint_path: str,
    cfg: LanguageModelSAERunnerConfig,
    model: HookedRootModule,
    batch_size: int,
    dataset: HfDataset | None = None,
) -> tuple[
    SAETrainingRunState,
    ActivationsStore,
    SparseAutoencoderDictionary,
    dict[str, SAETrainContext],
]:
    training_run_state_path = f"{checkpoint_path}/{TRAINING_RUN_STATE_PATH}"
    training_run_state = SAETrainingRunState.load(training_run_state_path)

    activation_store_path = f"{checkpoint_path}/{ACTIVATION_STORE_PATH}"
    activation_store = ActivationsStore.load(
        activation_store_path, model=model, cfg=cfg, dataset=dataset
    )

    sae_group = SparseAutoencoderDictionary.load_from_pretrained(
        checkpoint_path, device=str(cfg.device)
    )

    total_training_steps = get_total_training_tokens(sae_group=sae_group) // batch_size

    train_contexts = {}
    for name, sae in sae_group.autoencoders.items():
        path = f"{checkpoint_path}/{name}"
        ctx_path = f"{path}/{SAE_CONTEXT_PATH}"
        train_contexts[name] = SAETrainContext.load(
            ctx_path, sae=sae, total_training_steps=total_training_steps
        )

    # overwrite sae gruop cfg with our new cfg in case we want to change things
    sae_group.cfg = cfg
    # TODO: individual saes don't get new cfgs, maybe they should idk its messy bc of _init_autoencoders stuff
    return training_run_state, activation_store, sae_group, train_contexts


def _save_checkpoint(
    sae_group: SparseAutoencoderDictionary,
    activation_store: ActivationsStore,
    train_contexts: dict[str, SAETrainContext],
    training_run_state: SAETrainingRunState,
    checkpoint_name: int | str,
    wandb_aliases: list[str] | None = None,
) -> str:

    checkpoint_path = f"{sae_group.cfg.checkpoint_path}/{checkpoint_name}"
    training_run_state.checkpoint_paths.append(checkpoint_path)
    os.makedirs(checkpoint_path, exist_ok=True)

    training_run_state_path = f"{checkpoint_path}/{TRAINING_RUN_STATE_PATH}"
    training_run_state.save(training_run_state_path)
    if sae_group.cfg.log_to_wandb:
        training_run_state_artifact = wandb.Artifact(
            f"{sae_group.get_name()}_training_run_state",
            type="training_run_state",
            metadata=dict(sae_group.cfg.__dict__),
        )
        training_run_state_artifact.add_file(training_run_state_path)
        # TODO: should these have aliases=wandb_aliases?
        wandb.log_artifact(training_run_state_artifact)

    activation_store_path = f"{checkpoint_path}/{ACTIVATION_STORE_PATH}"
    activation_store.save(activation_store_path)
    if sae_group.cfg.log_to_wandb and sae_group.cfg.log_activations_store_to_wandb:
        activation_store_artifact = wandb.Artifact(
            f"{sae_group.get_name()}_activations_store",
            type="activation_store",
            metadata=dict(sae_group.cfg.__dict__),
        )
        activation_store_artifact.add_file(activation_store_path)
        wandb.log_artifact(activation_store_artifact)

    for name, sae in sae_group.autoencoders.items():

        ctx = train_contexts[name]
        path = f"{checkpoint_path}/{name}"
        os.makedirs(path, exist_ok=True)
        ctx_path = f"{path}/{SAE_CONTEXT_PATH}"
        ctx.save(ctx_path)

        if sae.normalize_sae_decoder:
            sae.set_decoder_norm_to_unit_norm()
        sae.save_model(path)
        log_feature_sparsities = {"sparsity": ctx.log_feature_sparsity}

        log_feature_sparsity_path = f"{path}/{SPARSITY_PATH}"
        save_file(log_feature_sparsities, log_feature_sparsity_path)

        if sae_group.cfg.log_to_wandb and os.path.exists(log_feature_sparsity_path):
            model_artifact = wandb.Artifact(
                f"{sae_group.get_name()}",
                type="model",
                metadata=dict(sae_group.cfg.__dict__),
            )
            model_artifact.add_file(f"{path}/{SAE_WEIGHTS_PATH}")
            model_artifact.add_file(f"{path}/{SAE_CFG_PATH}")
            if sae_group.cfg.log_optimizer_state_to_wandb:
                model_artifact.add_file(ctx_path)
            wandb.log_artifact(model_artifact, aliases=wandb_aliases)

            sparsity_artifact = wandb.Artifact(
                f"{sae_group.get_name()}_log_feature_sparsity",
                type="log_feature_sparsity",
                metadata=dict(sae_group.cfg.__dict__),
            )
            sparsity_artifact.add_file(log_feature_sparsity_path)
            wandb.log_artifact(sparsity_artifact)

    return checkpoint_path<|MERGE_RESOLUTION|>--- conflicted
+++ resolved
@@ -14,13 +14,9 @@
 from tqdm import tqdm
 from transformer_lens.hook_points import HookedRootModule
 
-<<<<<<< HEAD
+from sae_lens import __version__
 from sae_lens.training.activations_store import ActivationsStore, HfDataset
 from sae_lens.training.config import LanguageModelSAERunnerConfig
-=======
-from sae_lens import __version__
-from sae_lens.training.activations_store import ActivationsStore
->>>>>>> ce95fb20
 from sae_lens.training.evals import run_evals
 from sae_lens.training.geometric_median import compute_geometric_median
 from sae_lens.training.optim import get_scheduler
@@ -220,14 +216,8 @@
     use_wandb: bool = False,
     wandb_log_frequency: int = 50,
 ) -> TrainSAEGroupOutput:
-<<<<<<< HEAD
     total_training_tokens = get_total_training_tokens(sae_group=sae_group)
-=======
     _update_sae_lens_training_version(sae_group)
-    total_training_tokens = (
-        sae_group.cfg.training_tokens + sae_group.cfg.finetuning_tokens
-    )
->>>>>>> ce95fb20
     total_training_steps = total_training_tokens // batch_size
 
     checkpoint_thresholds = []
