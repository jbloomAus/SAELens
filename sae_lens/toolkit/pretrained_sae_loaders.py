import json
import re
from dataclasses import dataclass, field
from typing import Any, Dict, Optional, Protocol, Tuple

import numpy as np
import torch
from huggingface_hub import hf_hub_download
from huggingface_hub.utils import EntryNotFoundError
from safetensors import safe_open
from safetensors.torch import load_file

from sae_lens.config import DTYPE_MAP
from sae_lens.toolkit.pretrained_saes_directory import (
    PretrainedSAELookup,
    get_pretrained_saes_directory,
    get_repo_id_and_folder_name,
)


# loaders take in a release, sae_id, device, and whether to force download, and returns a tuple of config, state_dict, and log sparsity
class PretrainedSaeLoader(Protocol):
    def __call__(
        self,
        release: str,
        sae_id: str,
        device: str | torch.device | None = None,
        force_download: bool = False,
        cfg_overrides: dict[str, Any] | None = None,
    ) -> tuple[dict[str, Any], dict[str, torch.Tensor], Optional[torch.Tensor]]: ...


@dataclass
class SAEConfigLoadOptions:
    device: Optional[str] = None
    force_download: bool = False
    d_sae_override: Optional[int] = None
    layer_override: Optional[int] = None
    cfg_overrides: Optional[Dict[str, Any]] = field(default_factory=dict)


def sae_lens_loader(
    release: str,
    sae_id: str,
    device: str = "cpu",
    force_download: bool = False,
    cfg_overrides: Optional[dict[str, Any]] = None,
) -> tuple[dict[str, Any], dict[str, torch.Tensor], Optional[torch.Tensor]]:
    """
    Get's SAEs from HF, loads them.
    """
    options = SAEConfigLoadOptions(
        device=device,
        force_download=force_download,
        cfg_overrides=cfg_overrides,
    )
    cfg_dict = get_sae_config(release, sae_id=sae_id, options=options)
    repo_id, folder_name = get_repo_id_and_folder_name(release, sae_id=sae_id)

    weights_filename = f"{folder_name}/sae_weights.safetensors"
    sae_path = hf_hub_download(
        repo_id=repo_id, filename=weights_filename, force_download=force_download
    )

    # TODO: Make this cleaner. I hate try except statements.
    try:
        sparsity_filename = f"{folder_name}/sparsity.safetensors"
        log_sparsity_path = hf_hub_download(
            repo_id=repo_id, filename=sparsity_filename, force_download=force_download
        )
    except EntryNotFoundError:
        log_sparsity_path = None  # no sparsity file

    cfg_dict, state_dict = read_sae_from_disk(
        cfg_dict=cfg_dict,
        weight_path=sae_path,
        device=device,
    )

    # get sparsity tensor if it exists
    if log_sparsity_path is not None:
        with safe_open(log_sparsity_path, framework="pt", device=device) as f:  # type: ignore
            log_sparsity = f.get_tensor("sparsity")
    else:
        log_sparsity = None

    return cfg_dict, state_dict, log_sparsity


def get_sae_config_from_hf(
    repo_id: str,
    folder_name: str,
    options: SAEConfigLoadOptions,
) -> Dict[str, Any]:
    """
    Retrieve the configuration for a Sparse Autoencoder (SAE) from a Hugging Face repository.

    Args:
        repo_id (str): The repository ID on Hugging Face.
        folder_name (str): The folder name within the repository containing the config file.
        force_download (bool, optional): Whether to force download the config file. Defaults to False.
        cfg_overrides (Optional[Dict[str, Any]], optional): Overrides for the config. Defaults to None.

    Returns:
        Dict[str, Any]: The configuration dictionary for the SAE.
    """
    cfg_filename = f"{folder_name}/cfg.json"
    cfg_path = hf_hub_download(
        repo_id=repo_id, filename=cfg_filename, force_download=options.force_download
    )

    with open(cfg_path, "r") as f:
        cfg_dict = json.load(f)

    if options.device is not None:
        cfg_dict["device"] = options.device

    return cfg_dict


def handle_config_defaulting(cfg_dict: dict[str, Any]) -> dict[str, Any]:
    # Set default values for backwards compatibility
    cfg_dict.setdefault("prepend_bos", True)
    cfg_dict.setdefault("dataset_trust_remote_code", True)
    cfg_dict.setdefault("apply_b_dec_to_input", True)
    cfg_dict.setdefault("finetuning_scaling_factor", False)
    cfg_dict.setdefault("sae_lens_training_version", None)
    cfg_dict.setdefault("activation_fn_str", cfg_dict.get("activation_fn", "relu"))
    cfg_dict.setdefault("architecture", "standard")
    cfg_dict.setdefault("neuronpedia_id", None)

    if "normalize_activations" in cfg_dict and isinstance(
        cfg_dict["normalize_activations"], bool
    ):
        # backwards compatibility
        cfg_dict["normalize_activations"] = (
            "none"
            if not cfg_dict["normalize_activations"]
            else "expected_average_only_in"
        )

    cfg_dict.setdefault("normalize_activations", "none")
    cfg_dict.setdefault("device", "cpu")

    return cfg_dict


def get_connor_rob_hook_z_config(
    repo_id: str, folder_name: str, options: SAEConfigLoadOptions
) -> dict[str, Any]:
    device = options.device
    config_path = folder_name.split(".pt")[0] + "_cfg.json"
    config_path = hf_hub_download(repo_id, config_path)

    old_cfg_dict = json.load(open(config_path, "r"))

    return {
        "architecture": "standard",
        "d_in": old_cfg_dict["act_size"],
        "d_sae": old_cfg_dict["dict_size"],
        "dtype": "float32",
        "device": device if device is not None else "cpu",
        "model_name": "gpt2-small",
        "hook_name": old_cfg_dict["act_name"],
        "hook_layer": old_cfg_dict["layer"],
        "hook_head_index": None,
        "activation_fn_str": "relu",
        "apply_b_dec_to_input": True,
        "finetuning_scaling_factor": False,
        "sae_lens_training_version": None,
        "prepend_bos": True,
        "dataset_path": "Skylion007/openwebtext",
        "context_size": 128,
        "normalize_activations": "none",
        "dataset_trust_remote_code": True,
    }


def connor_rob_hook_z_loader(
    release: str,
    sae_id: str,
    device: Optional[str] = None,
    force_download: bool = False,
    cfg_overrides: Optional[dict[str, Any]] = None,
) -> tuple[dict[str, Any], dict[str, torch.Tensor], None]:
    options = SAEConfigLoadOptions(
        device=device,
        force_download=force_download,
    )
    cfg_dict = get_sae_config(
        release,
        sae_id=sae_id,
        options=options,
    )

    repo_id, folder_name = get_repo_id_and_folder_name(release, sae_id=sae_id)

    file_path = hf_hub_download(
        repo_id=repo_id, filename=folder_name, force_download=force_download
    )
    weights = torch.load(file_path, map_location=device)

    return cfg_dict, weights, None


def read_sae_from_disk(
    cfg_dict: dict[str, Any],
    weight_path: str,
    device: str = "cpu",
    dtype: Optional[torch.dtype] = None,
) -> tuple[dict[str, Any], dict[str, torch.Tensor]]:
    """
    Given a loaded dictionary and a path to a weight file, load the weights and return the state_dict.
    """
    if dtype is None:
        dtype = DTYPE_MAP[cfg_dict["dtype"]]

    state_dict = {}
    with safe_open(weight_path, framework="pt", device=device) as f:  # type: ignore
        for k in f.keys():
            state_dict[k] = f.get_tensor(k).to(dtype=dtype)

    # if bool and True, then it's the April update method of normalizing activations and hasn't been folded in.
    if "scaling_factor" in state_dict:
        # we were adding it anyway for a period of time but are no longer doing so.
        # so we should delete it if
        if torch.allclose(
            state_dict["scaling_factor"],
            torch.ones_like(state_dict["scaling_factor"]),
        ):
            del state_dict["scaling_factor"]
            cfg_dict["finetuning_scaling_factor"] = False
        else:
            assert cfg_dict[
                "finetuning_scaling_factor"
            ], "Scaling factor is present but finetuning_scaling_factor is False."
            state_dict["finetuning_scaling_factor"] = state_dict["scaling_factor"]
            del state_dict["scaling_factor"]
    else:
        # it's there and it's not all 1's, we should use it.
        cfg_dict["finetuning_scaling_factor"] = False

    return cfg_dict, state_dict


def get_gemma_2_config(
    repo_id: str,
    folder_name: str,
    options: SAEConfigLoadOptions,
) -> Dict[str, Any]:
    # Detect width from folder_name
    width_map = {
        "width_4k": 4096,
        "width_16k": 16384,
        "width_32k": 32768,
        "width_65k": 65536,
        "width_131k": 131072,
        "width_262k": 262144,
        "width_524k": 524288,
        "width_1m": 1048576,
    }
    d_sae = next(
        (width for key, width in width_map.items() if key in folder_name), None
    )
    d_sae_override = options.d_sae_override
    if d_sae is None:
        if not d_sae_override:
            raise ValueError("Width not found in folder_name and no override provided.")
        d_sae = d_sae_override

    # Detect layer from folder_name
    match = re.search(r"layer_(\d+)", folder_name)
    layer = int(match.group(1)) if match else options.layer_override
    if layer is None:
        if "embedding" in folder_name:
            layer = 0
        else:
            raise ValueError("Layer not found in folder_name and no override provided.")

    # Model specific parameters
    model_params = {
        "2b-it": {"name": "gemma-2-2b-it", "d_in": 2304},
        "9b-it": {"name": "gemma-2-9b-it", "d_in": 3584},
        "27b-it": {"name": "gemma-2-27b-it", "d_in": 4608},
        "2b": {"name": "gemma-2-2b", "d_in": 2304},
        "9b": {"name": "gemma-2-9b", "d_in": 3584},
        "27b": {"name": "gemma-2-27b", "d_in": 4608},
    }
    model_info = next(
        (info for key, info in model_params.items() if key in repo_id), None
    )
    if not model_info:
        raise ValueError("Model name not found in repo_id.")

    model_name, d_in = model_info["name"], model_info["d_in"]

    # Hook specific parameters
    if "res" in repo_id and "embedding" not in folder_name:
        hook_name = f"blocks.{layer}.hook_resid_post"
    elif "res" in repo_id and "embedding" in folder_name:
        hook_name = "hook_embed"
    elif "mlp" in repo_id:
        hook_name = f"blocks.{layer}.hook_mlp_out"
    elif "att" in repo_id:
        hook_name = f"blocks.{layer}.attn.hook_z"
        d_in = {"2b": 2048, "9b": 4096, "27b": 4608}.get(
            next(key for key in model_params if key in repo_id), d_in
        )
    else:
        raise ValueError("Hook name not found in folder_name.")

    cfg = {
        "architecture": "jumprelu",
        "d_in": d_in,
        "d_sae": d_sae,
        "dtype": "float32",
        "model_name": model_name,
        "hook_name": hook_name,
        "hook_layer": layer,
        "hook_head_index": None,
        "activation_fn_str": "relu",
        "finetuning_scaling_factor": False,
        "sae_lens_training_version": None,
        "prepend_bos": True,
        "dataset_path": "monology/pile-uncopyrighted",
        "context_size": 1024,
        "dataset_trust_remote_code": True,
        "apply_b_dec_to_input": False,
        "normalize_activations": None,
    }
    if options.device is not None:
        cfg["device"] = options.device

    return cfg


def gemma_2_sae_loader(
    release: str,
    sae_id: str,
    device: str = "cpu",
    force_download: bool = False,
    cfg_overrides: Optional[Dict[str, Any]] = None,
    d_sae_override: Optional[int] = None,
    layer_override: Optional[int] = None,
) -> Tuple[Dict[str, Any], Dict[str, torch.Tensor], Optional[torch.Tensor]]:
    """
    Custom loader for Gemma 2 SAEs.
    """
    options = SAEConfigLoadOptions(
        device=device,
        d_sae_override=d_sae_override,
        layer_override=layer_override,
    )
    cfg_dict = get_sae_config(
        release,
        sae_id=sae_id,
        options=options,
    )
    cfg_dict["device"] = device

    # Apply overrides if provided
    if cfg_overrides is not None:
        cfg_dict.update(cfg_overrides)

    repo_id, folder_name = get_repo_id_and_folder_name(release, sae_id=sae_id)

    # Download the SAE weights
    sae_path = hf_hub_download(
        repo_id=repo_id,
        filename="params.npz",
        subfolder=folder_name,
        force_download=force_download,
    )

    # Load and convert the weights
    state_dict = {}
    with np.load(sae_path) as data:
        for key in data.keys():
            state_dict_key = "W_" + key[2:] if key.startswith("w_") else key
            state_dict[state_dict_key] = (
                torch.tensor(data[key]).to(dtype=torch.float32).to(device)
            )

    # Handle scaling factor
    if "scaling_factor" in state_dict:
        if torch.allclose(
            state_dict["scaling_factor"], torch.ones_like(state_dict["scaling_factor"])
        ):
            del state_dict["scaling_factor"]
            cfg_dict["finetuning_scaling_factor"] = False
        else:
            assert cfg_dict[
                "finetuning_scaling_factor"
            ], "Scaling factor is present but finetuning_scaling_factor is False."
            state_dict["finetuning_scaling_factor"] = state_dict.pop("scaling_factor")
    else:
        cfg_dict["finetuning_scaling_factor"] = False

    # No sparsity tensor for Gemma 2 SAEs
    log_sparsity = None

    # if it is an embedding SAE, then we need to adjust for the scale of d_model because of how they trained it
    if "embedding" in folder_name:
        print("Adjusting for d_model in embedding SAE")
        state_dict["W_enc"].data = state_dict["W_enc"].data / np.sqrt(cfg_dict["d_in"])
        state_dict["W_dec"].data = state_dict["W_dec"].data * np.sqrt(cfg_dict["d_in"])

    return cfg_dict, state_dict, log_sparsity


def get_llama_scope_config(
    repo_id: str,
    folder_name: str,
    options: SAEConfigLoadOptions,
) -> Dict[str, Any]:
    # Llama Scope SAEs
    # repo_id: fnlp/Llama3_1-8B-Base-LX{sublayer}-{exp_factor}x
    # folder_name: Llama3_1-8B-Base-L{layer}{sublayer}-{exp_factor}x
    config_path = folder_name + "/hyperparams.json"
    config_path = hf_hub_download(repo_id, config_path)

    old_cfg_dict = json.load(open(config_path, "r"))

    # Model specific parameters
    model_name, d_in = "meta-llama/Llama-3.1-8B", old_cfg_dict["d_model"]

    return {
        "architecture": "jumprelu",
        "jump_relu_threshold": old_cfg_dict["jump_relu_threshold"],
        # We use a scalar jump_relu_threshold for all features
        # This is different from Gemma Scope JumpReLU SAEs.
        "d_in": d_in,
        "d_sae": old_cfg_dict["d_sae"],
        "dtype": "bfloat16",
        "model_name": model_name,
        "hook_name": old_cfg_dict["hook_point_in"],
        "hook_layer": int(old_cfg_dict["hook_point_in"].split(".")[1]),
        "hook_head_index": None,
        "activation_fn_str": "relu",
        "finetuning_scaling_factor": False,
        "sae_lens_training_version": None,
        "prepend_bos": True,
        "dataset_path": "cerebras/SlimPajama-627B",
        "context_size": 1024,
        "dataset_trust_remote_code": True,
        "apply_b_dec_to_input": False,
        "normalize_activations": "expected_average_only_in",
    }


def llama_scope_sae_loader(
    release: str,
    sae_id: str,
    device: str = "cpu",
    force_download: bool = False,
    cfg_overrides: Optional[Dict[str, Any]] = None,
    d_sae_override: Optional[int] = None,
    layer_override: Optional[int] = None,
) -> Tuple[Dict[str, Any], Dict[str, torch.Tensor], Optional[torch.Tensor]]:
    """
    Custom loader for Llama Scope SAEs.

    Args:
        release: Release identifier
        sae_id: SAE identifier
        device: Device to load tensors to
        force_download: Whether to force download even if files exist
        cfg_overrides: Optional configuration overrides
        d_sae_override: Optional override for SAE dimension
        layer_override: Optional override for layer number

    Returns:
        Tuple of (config dict, state dict, log sparsity tensor)
    """
    options = SAEConfigLoadOptions(
        device=device,
        d_sae_override=d_sae_override,
        layer_override=layer_override,
    )
    cfg_dict = get_sae_config(
        release,
        sae_id=sae_id,
        options=options,
    )
    cfg_dict["device"] = device

    # Apply overrides if provided
    if cfg_overrides is not None:
        cfg_dict.update(cfg_overrides)

    repo_id, folder_name = get_repo_id_and_folder_name(release, sae_id=sae_id)

    # Download the SAE weights
    sae_path = hf_hub_download(
        repo_id=repo_id,
        filename="final.safetensors",
        subfolder=folder_name + "/checkpoints",
        force_download=force_download,
    )

<<<<<<< HEAD
    # Load and convert the weights
    with safe_open(sae_path, framework="pt", device=device) as f:  # type: ignore
        state_dict = {
            "W_enc": f.get_tensor("encoder.weight")
            .to(dtype=DTYPE_MAP[cfg_dict["dtype"]])
            .T,
            "W_dec": f.get_tensor("decoder.weight")
            .to(dtype=DTYPE_MAP[cfg_dict["dtype"]])
            .T,
            "b_enc": f.get_tensor("encoder.bias").to(
                dtype=DTYPE_MAP[cfg_dict["dtype"]]
            ),
            "b_dec": f.get_tensor("decoder.bias").to(
                dtype=DTYPE_MAP[cfg_dict["dtype"]]
            ),
            "threshold": torch.ones(
                cfg_dict["d_sae"],
                dtype=DTYPE_MAP[cfg_dict["dtype"]],
                device=cfg_dict["device"],
            )
            * cfg_dict["jump_relu_threshold"],
        }
=======
    # Load the weights using load_file instead of safe_open
    state_dict_loaded = load_file(sae_path, device=device)

    # Convert and organize the weights
    state_dict = {
        "W_enc": state_dict_loaded["encoder.weight"]
        .to(dtype=DTYPE_MAP[cfg_dict["dtype"]])
        .T,
        "W_dec": state_dict_loaded["decoder.weight"]
        .to(dtype=DTYPE_MAP[cfg_dict["dtype"]])
        .T,
        "b_enc": state_dict_loaded["encoder.bias"].to(
            dtype=DTYPE_MAP[cfg_dict["dtype"]]
        ),
        "b_dec": state_dict_loaded["decoder.bias"].to(
            dtype=DTYPE_MAP[cfg_dict["dtype"]]
        ),
        "threshold": torch.ones(
            cfg_dict["d_sae"],
            dtype=DTYPE_MAP[cfg_dict["dtype"]],
            device=cfg_dict["device"],
        )
        * cfg_dict["jump_relu_threshold"],
    }
>>>>>>> fecfe5df

    # No sparsity tensor for Llama Scope SAEs
    log_sparsity = None

    return cfg_dict, state_dict, log_sparsity


def get_dictionary_learning_config_1(
    repo_id: str, folder_name: str, options: SAEConfigLoadOptions
) -> dict[str, Any]:
    """
    Suitable for SAEs from https://huggingface.co/canrager/lm_sae.
    """
    config_path = hf_hub_download(
        repo_id=repo_id,
        filename=f"{folder_name}/config.json",
        force_download=options.force_download,
    )
    with open(config_path, "r") as f:
        config = json.load(f)

    trainer = config["trainer"]
    buffer = config["buffer"]

    hook_point_name = f"blocks.{trainer['layer']}.hook_resid_post"

    activation_fn_str = "topk" if trainer["dict_class"] == "AutoEncoderTopK" else "relu"
    activation_fn_kwargs = {"k": trainer["k"]} if activation_fn_str == "topk" else {}

    return {
        "architecture": (
            "gated" if trainer["dict_class"] == "GatedAutoEncoder" else "standard"
        ),
        "d_in": trainer["activation_dim"],
        "d_sae": trainer["dict_size"],
        "dtype": "float32",
        "device": "cpu",
        "model_name": trainer["lm_name"].split("/")[-1],
        "hook_name": hook_point_name,
        "hook_layer": trainer["layer"],
        "hook_head_index": None,
        "activation_fn_str": activation_fn_str,
        "activation_fn_kwargs": activation_fn_kwargs,
        "apply_b_dec_to_input": True,
        "finetuning_scaling_factor": False,
        "sae_lens_training_version": None,
        "prepend_bos": True,
        "dataset_path": "monology/pile-uncopyrighted",
        "context_size": buffer["ctx_len"],
        "normalize_activations": "none",
        "neuronpedia_id": None,
        "dataset_trust_remote_code": True,
    }


def get_conversion_loader_name(sae_info: Optional[PretrainedSAELookup]):
    conversion_loader_name = "sae_lens"
    if sae_info is not None and sae_info.conversion_func is not None:
        conversion_loader_name = sae_info.conversion_func
    if conversion_loader_name not in NAMED_PRETRAINED_SAE_LOADERS:
        raise ValueError(
            f"Conversion func '{conversion_loader_name}' not found in NAMED_PRETRAINED_SAE_LOADERS."
        )
    return conversion_loader_name


def get_sae_config(
    release: str, sae_id: str, options: SAEConfigLoadOptions
) -> dict[str, Any]:
    saes_directory = get_pretrained_saes_directory()
    sae_info = saes_directory.get(release, None)
    repo_id, folder_name = get_repo_id_and_folder_name(release, sae_id=sae_id)
    cfg_overrides = options.cfg_overrides or {}
    if sae_info is not None:
        # avoid modifying the original dict
        sae_info_overrides: dict[str, Any] = {**(sae_info.config_overrides or {})}
        if sae_info.neuronpedia_id is not None:
            sae_info_overrides["neuronpedia_id"] = sae_info.neuronpedia_id.get(sae_id)
        cfg_overrides = {**sae_info_overrides, **cfg_overrides}

    conversion_loader_name = get_conversion_loader_name(sae_info)
    config_getter = NAMED_PRETRAINED_SAE_CONFIG_GETTERS[conversion_loader_name]
    cfg = {
        **config_getter(repo_id, folder_name=folder_name, options=options),
        **cfg_overrides,
    }
    return handle_config_defaulting(cfg)


def dictionary_learning_sae_loader_1(
    release: str,
    sae_id: str,
    device: str = "cpu",
    force_download: bool = False,
    cfg_overrides: Optional[dict[str, Any]] = None,
) -> tuple[dict[str, Any], dict[str, torch.Tensor], Optional[torch.Tensor]]:
    """
    Suitable for SAEs from https://huggingface.co/canrager/lm_sae.
    """
    options = SAEConfigLoadOptions(
        device=device,
        force_download=force_download,
    )
    cfg_dict = get_sae_config(release, sae_id=sae_id, options=options)
    cfg_dict["device"] = device
    if cfg_overrides:
        cfg_dict.update(cfg_overrides)

    repo_id, folder_name = get_repo_id_and_folder_name(release, sae_id=sae_id)

    encoder_path = hf_hub_download(
        repo_id=repo_id, filename=f"{folder_name}/ae.pt", force_download=force_download
    )
    encoder = torch.load(encoder_path, map_location="cpu")

    state_dict = {
        "W_enc": encoder["encoder.weight"].T,
        "W_dec": encoder["decoder.weight"].T,
        "b_dec": encoder.get(
            "b_dec", encoder.get("bias", encoder.get("decoder_bias", None))
        ),
    }

    if "encoder.bias" in encoder:
        state_dict["b_enc"] = encoder["encoder.bias"]

    if "mag_bias" in encoder:
        state_dict["b_mag"] = encoder["mag_bias"]
    if "gate_bias" in encoder:
        state_dict["b_gate"] = encoder["gate_bias"]
    if "r_mag" in encoder:
        state_dict["r_mag"] = encoder["r_mag"]

    return cfg_dict, state_dict, None


NAMED_PRETRAINED_SAE_LOADERS: dict[str, PretrainedSaeLoader] = {
    "sae_lens": sae_lens_loader,  # type: ignore
    "connor_rob_hook_z": connor_rob_hook_z_loader,  # type: ignore
    "gemma_2": gemma_2_sae_loader,
    "llama_scope": llama_scope_sae_loader,
    "dictionary_learning_1": dictionary_learning_sae_loader_1,
}

NAMED_PRETRAINED_SAE_CONFIG_GETTERS = {
    "sae_lens": get_sae_config_from_hf,
    "connor_rob_hook_z": get_connor_rob_hook_z_config,
    "gemma_2": get_gemma_2_config,
    "llama_scope": get_llama_scope_config,
    "dictionary_learning_1": get_dictionary_learning_config_1,
}<|MERGE_RESOLUTION|>--- conflicted
+++ resolved
@@ -498,30 +498,6 @@
         force_download=force_download,
     )
 
-<<<<<<< HEAD
-    # Load and convert the weights
-    with safe_open(sae_path, framework="pt", device=device) as f:  # type: ignore
-        state_dict = {
-            "W_enc": f.get_tensor("encoder.weight")
-            .to(dtype=DTYPE_MAP[cfg_dict["dtype"]])
-            .T,
-            "W_dec": f.get_tensor("decoder.weight")
-            .to(dtype=DTYPE_MAP[cfg_dict["dtype"]])
-            .T,
-            "b_enc": f.get_tensor("encoder.bias").to(
-                dtype=DTYPE_MAP[cfg_dict["dtype"]]
-            ),
-            "b_dec": f.get_tensor("decoder.bias").to(
-                dtype=DTYPE_MAP[cfg_dict["dtype"]]
-            ),
-            "threshold": torch.ones(
-                cfg_dict["d_sae"],
-                dtype=DTYPE_MAP[cfg_dict["dtype"]],
-                device=cfg_dict["device"],
-            )
-            * cfg_dict["jump_relu_threshold"],
-        }
-=======
     # Load the weights using load_file instead of safe_open
     state_dict_loaded = load_file(sae_path, device=device)
 
@@ -546,7 +522,6 @@
         )
         * cfg_dict["jump_relu_threshold"],
     }
->>>>>>> fecfe5df
 
     # No sparsity tensor for Llama Scope SAEs
     log_sparsity = None
