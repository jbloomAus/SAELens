--- conflicted
+++ resolved
@@ -242,11 +242,7 @@
 
         ### Create temporary sharded datasets
 
-<<<<<<< HEAD
-        logger.info(f"Started caching {self.cfg.training_tokens} activations")
-=======
-        print(f"Started caching activations for {self.cfg.dataset_path}")
->>>>>>> d81e2862
+        logger.info(f"Started caching activations for {self.cfg.dataset_path}")
 
         for i in tqdm(range(self.cfg.n_buffers), desc="Caching activations"):
             try:
@@ -260,13 +256,8 @@
                 del buffer, shard
 
             except StopIteration:
-<<<<<<< HEAD
                 logger.warning(
-                    f"Warning: Ran out of samples while filling the buffer at batch {i} before reaching {self.n_buffers} batches. No more caching will occur."
-=======
-                print(
                     f"Warning: Ran out of samples while filling the buffer at batch {i} before reaching {self.cfg.n_buffers} batches."
->>>>>>> d81e2862
                 )
                 break
 
@@ -281,11 +272,7 @@
             dataset = dataset.shuffle(seed=self.cfg.seed)
 
         if self.cfg.hf_repo_id:
-<<<<<<< HEAD
-            logger.info("Pushing to hub...")
-=======
-            print("Pushing to Huggingface Hub...")
->>>>>>> d81e2862
+            logger.info("Pushing to Huggingface Hub...")
             dataset.push_to_hub(
                 repo_id=self.cfg.hf_repo_id,
                 num_shards=self.cfg.hf_num_shards,
