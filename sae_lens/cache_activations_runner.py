--- conflicted
+++ resolved
@@ -85,13 +85,12 @@
         else:
             os.makedirs(new_cached_activations_path)
 
-<<<<<<< HEAD
         for i in tqdm(range(self.n_buffers), desc="Caching activations"):
             buffer = self.activations_store.get_buffer()
             buffer_path = f"{new_cached_activations_path}/{i}.{self.file_extension}"
             self.activations_store.save_buffer(buffer, buffer_path)
 
-            del buffer
+                del buffer
 
             if i > 0 and i % self.cfg.shuffle_every_n_buffers == 0:
                 # Shuffle the buffers on disk
@@ -111,48 +110,6 @@
                         start_idx=0,
                         end_idx=i
                     )
-=======
-        print(f"Started caching {self.cfg.training_tokens} activations")
-        tokens_per_buffer = (
-            self.cfg.store_batch_size_prompts
-            * self.cfg.context_size
-            * self.cfg.n_batches_in_buffer
-        )
-
-        n_buffers = math.ceil(self.cfg.training_tokens / tokens_per_buffer)
-
-        for i in tqdm(range(n_buffers), desc="Caching activations"):
-            try:
-                buffer = self.activations_store.get_buffer(self.cfg.n_batches_in_buffer)
-
-                self.activations_store.save_buffer(
-                    buffer, f"{new_cached_activations_path}/{i}.safetensors"
-                )
-
-                del buffer
-
-                if i % self.cfg.shuffle_every_n_buffers == 0 and i > 0:
-                    # Shuffle the buffers on disk
-
-                    # Do random pairwise shuffling between the last shuffle_every_n_buffers buffers
-                    for _ in range(self.cfg.n_shuffles_with_last_section):
-                        self.shuffle_activations_pairwise(
-                            new_cached_activations_path,
-                            buffer_idx_range=(i - self.cfg.shuffle_every_n_buffers, i),
-                        )
-
-                    # Do more random pairwise shuffling between all the buffers
-                    for _ in range(self.cfg.n_shuffles_in_entire_dir):
-                        self.shuffle_activations_pairwise(
-                            new_cached_activations_path,
-                            buffer_idx_range=(0, i),
-                        )
-            except StopIteration:
-                print(
-                    f"Warning: Ran out of samples while filling the buffer at batch {i} before reaching {n_buffers} batches. No more caching will occur."
-                )
-                break
->>>>>>> 9adba61b
 
         # More final shuffling (mostly in case we didn't end on an i divisible by shuffle_every_n_buffers)
         if self.n_buffers > 1:
