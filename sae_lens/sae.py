"""Most of this is just copied over from Arthur's code and slightly simplified:
https://github.com/ArthurConmy/sae/blob/main/sae/model.py
"""

import json
import warnings
from contextlib import contextmanager
from dataclasses import dataclass, field
from pathlib import Path
from typing import Any, Callable, Literal, TypeVar, overload

import einops
import torch
from jaxtyping import Float
from safetensors.torch import save_file
from torch import nn
from transformer_lens.hook_points import HookedRootModule, HookPoint
from typing_extensions import deprecated

from sae_lens.config import DTYPE_MAP
from sae_lens.toolkit.pretrained_sae_loaders import (
    NAMED_PRETRAINED_SAE_LOADERS,
    PretrainedSaeDiskLoader,
    PretrainedSaeHuggingfaceLoader,
    get_conversion_loader_name,
    handle_config_defaulting,
    sae_lens_disk_loader,
)
from sae_lens.toolkit.pretrained_saes_directory import (
    get_config_overrides,
    get_norm_scaling_factor,
    get_pretrained_saes_directory,
    get_repo_id_and_folder_name,
)

SPARSITY_FILENAME = "sparsity.safetensors"
SAE_WEIGHTS_FILENAME = "sae_weights.safetensors"
SAE_CFG_FILENAME = "cfg.json"

T = TypeVar("T", bound="SAE")


@dataclass
class SAEConfig:
    # architecture details
    architecture: Literal["standard", "gated", "jumprelu", "topk"]

    # forward pass details.
    d_in: int
    d_sae: int
    activation_fn_str: str
    apply_b_dec_to_input: bool
    finetuning_scaling_factor: bool

    # dataset it was trained on details.
    context_size: int
    model_name: str
    hook_name: str
    hook_layer: int
    hook_head_index: int | None
    prepend_bos: bool
    dataset_path: str
    dataset_trust_remote_code: bool
    normalize_activations: str

    # misc
    dtype: str
    device: str
    sae_lens_training_version: str | None
    activation_fn_kwargs: dict[str, Any] = field(default_factory=dict)
    neuronpedia_id: str | None = None
    model_from_pretrained_kwargs: dict[str, Any] = field(default_factory=dict)
    seqpos_slice: tuple[int | None, ...] = (None,)

    @classmethod
    def from_dict(cls, config_dict: dict[str, Any]) -> "SAEConfig":
        # rename dict:
        rename_dict = {  # old : new
            "hook_point": "hook_name",
            "hook_point_head_index": "hook_head_index",
            "hook_point_layer": "hook_layer",
            "activation_fn": "activation_fn_str",
        }
        config_dict = {rename_dict.get(k, k): v for k, v in config_dict.items()}

        # use only config terms that are in the dataclass
        config_dict = {
            k: v
            for k, v in config_dict.items()
            if k in cls.__dataclass_fields__  # pylint: disable=no-member
        }

        if "seqpos_slice" in config_dict:
            config_dict["seqpos_slice"] = tuple(config_dict["seqpos_slice"])

        return cls(**config_dict)

    # def __post_init__(self):

    def to_dict(self) -> dict[str, Any]:
        return {
            "architecture": self.architecture,
            "d_in": self.d_in,
            "d_sae": self.d_sae,
            "dtype": self.dtype,
            "device": self.device,
            "model_name": self.model_name,
            "hook_name": self.hook_name,
            "hook_layer": self.hook_layer,
            "hook_head_index": self.hook_head_index,
            "activation_fn_str": self.activation_fn_str,  # use string for serialization
            "activation_fn_kwargs": self.activation_fn_kwargs or {},
            "apply_b_dec_to_input": self.apply_b_dec_to_input,
            "finetuning_scaling_factor": self.finetuning_scaling_factor,
            "sae_lens_training_version": self.sae_lens_training_version,
            "prepend_bos": self.prepend_bos,
            "dataset_path": self.dataset_path,
            "dataset_trust_remote_code": self.dataset_trust_remote_code,
            "context_size": self.context_size,
            "normalize_activations": self.normalize_activations,
            "neuronpedia_id": self.neuronpedia_id,
            "model_from_pretrained_kwargs": self.model_from_pretrained_kwargs,
            "seqpos_slice": self.seqpos_slice,
        }


class SAE(HookedRootModule):
    """
    Core Sparse Autoencoder (SAE) class used for inference. For training, see `TrainingSAE`.
    """

    cfg: SAEConfig
    dtype: torch.dtype
    device: torch.device
    x_norm_coeff: torch.Tensor

    # analysis
    use_error_term: bool

    def __init__(
        self,
        cfg: SAEConfig,
        use_error_term: bool = False,
    ):
        super().__init__()

        self.cfg = cfg

        if cfg.model_from_pretrained_kwargs:
            warnings.warn(
                "\nThis SAE has non-empty model_from_pretrained_kwargs. "
                "\nFor optimal performance, load the model like so:\n"
                "model = HookedSAETransformer.from_pretrained_no_processing(..., **cfg.model_from_pretrained_kwargs)",
                category=UserWarning,
                stacklevel=1,
            )

        self.activation_fn = get_activation_fn(
            cfg.activation_fn_str, **cfg.activation_fn_kwargs or {}
        )
        self.dtype = DTYPE_MAP[cfg.dtype]
        self.device = torch.device(cfg.device)
        self.use_error_term = use_error_term

        if self.cfg.architecture == "standard" or self.cfg.architecture == "topk":
            self.initialize_weights_basic()
            self.encode = self.encode_standard
        elif self.cfg.architecture == "gated":
            self.initialize_weights_gated()
            self.encode = self.encode_gated
        elif self.cfg.architecture == "jumprelu":
            self.initialize_weights_jumprelu()
            self.encode = self.encode_jumprelu
        else:
            raise ValueError(f"Invalid architecture: {self.cfg.architecture}")

        # handle presence / absence of scaling factor.
        if self.cfg.finetuning_scaling_factor:
            self.apply_finetuning_scaling_factor = (
                lambda x: x * self.finetuning_scaling_factor
            )
        else:
            self.apply_finetuning_scaling_factor = lambda x: x

        # set up hooks
        self.hook_sae_input = HookPoint()
        self.hook_sae_acts_pre = HookPoint()
        self.hook_sae_acts_post = HookPoint()
        self.hook_sae_output = HookPoint()
        self.hook_sae_recons = HookPoint()
        self.hook_sae_error = HookPoint()

        # handle hook_z reshaping if needed.
        # this is very cursed and should be refactored. it exists so that we can reshape out
        # the z activations for hook_z SAEs. but don't know d_head if we split up the forward pass
        # into a separate encode and decode function.
        # this will cause errors if we call decode before encode.
        if self.cfg.hook_name.endswith("_z"):
            self.turn_on_forward_pass_hook_z_reshaping()
        else:
            # need to default the reshape fns
            self.turn_off_forward_pass_hook_z_reshaping()

        # handle run time activation normalization if needed:
        if self.cfg.normalize_activations == "constant_norm_rescale":
            #  we need to scale the norm of the input and store the scaling factor
            def run_time_activation_norm_fn_in(x: torch.Tensor) -> torch.Tensor:
                self.x_norm_coeff = (self.cfg.d_in**0.5) / x.norm(dim=-1, keepdim=True)
                return x * self.x_norm_coeff

            def run_time_activation_norm_fn_out(x: torch.Tensor) -> torch.Tensor:  #
                x = x / self.x_norm_coeff
                del self.x_norm_coeff  # prevents reusing
                return x

            self.run_time_activation_norm_fn_in = run_time_activation_norm_fn_in
            self.run_time_activation_norm_fn_out = run_time_activation_norm_fn_out

        elif self.cfg.normalize_activations == "layer_norm":
            #  we need to scale the norm of the input and store the scaling factor
            def run_time_activation_ln_in(
                x: torch.Tensor, eps: float = 1e-5
            ) -> torch.Tensor:
                mu = x.mean(dim=-1, keepdim=True)
                x = x - mu
                std = x.std(dim=-1, keepdim=True)
                x = x / (std + eps)
                self.ln_mu = mu
                self.ln_std = std
                return x

            def run_time_activation_ln_out(
                x: torch.Tensor,
                eps: float = 1e-5,  # noqa: ARG001
            ) -> torch.Tensor:
                return x * self.ln_std + self.ln_mu  # type: ignore

            self.run_time_activation_norm_fn_in = run_time_activation_ln_in
            self.run_time_activation_norm_fn_out = run_time_activation_ln_out
        else:
            self.run_time_activation_norm_fn_in = lambda x: x
            self.run_time_activation_norm_fn_out = lambda x: x

        self.setup()  # Required for `HookedRootModule`s

    def initialize_weights_basic(self):
        # no config changes encoder bias init for now.
        self.b_enc = nn.Parameter(
            torch.zeros(self.cfg.d_sae, dtype=self.dtype, device=self.device)
        )

        # Start with the default init strategy:
        self.W_dec = nn.Parameter(
            torch.nn.init.kaiming_uniform_(
                torch.empty(
                    self.cfg.d_sae, self.cfg.d_in, dtype=self.dtype, device=self.device
                )
            )
        )

        self.W_enc = nn.Parameter(
            torch.nn.init.kaiming_uniform_(
                torch.empty(
                    self.cfg.d_in, self.cfg.d_sae, dtype=self.dtype, device=self.device
                )
            )
        )

        # methdods which change b_dec as a function of the dataset are implemented after init.
        self.b_dec = nn.Parameter(
            torch.zeros(self.cfg.d_in, dtype=self.dtype, device=self.device)
        )

        # scaling factor for fine-tuning (not to be used in initial training)
        # TODO: Make this optional and not included with all SAEs by default (but maintain backwards compatibility)
        if self.cfg.finetuning_scaling_factor:
            self.finetuning_scaling_factor = nn.Parameter(
                torch.ones(self.cfg.d_sae, dtype=self.dtype, device=self.device)
            )

    def initialize_weights_gated(self):
        # Initialize the weights and biases for the gated encoder
        self.W_enc = nn.Parameter(
            torch.nn.init.kaiming_uniform_(
                torch.empty(
                    self.cfg.d_in, self.cfg.d_sae, dtype=self.dtype, device=self.device
                )
            )
        )

        self.b_gate = nn.Parameter(
            torch.zeros(self.cfg.d_sae, dtype=self.dtype, device=self.device)
        )

        self.r_mag = nn.Parameter(
            torch.zeros(self.cfg.d_sae, dtype=self.dtype, device=self.device)
        )

        self.b_mag = nn.Parameter(
            torch.zeros(self.cfg.d_sae, dtype=self.dtype, device=self.device)
        )

        self.W_dec = nn.Parameter(
            torch.nn.init.kaiming_uniform_(
                torch.empty(
                    self.cfg.d_sae, self.cfg.d_in, dtype=self.dtype, device=self.device
                )
            )
        )

        self.b_dec = nn.Parameter(
            torch.zeros(self.cfg.d_in, dtype=self.dtype, device=self.device)
        )

    def initialize_weights_jumprelu(self):
        # The params are identical to the standard SAE
        # except we use a threshold parameter too
        self.threshold = nn.Parameter(
            torch.zeros(self.cfg.d_sae, dtype=self.dtype, device=self.device)
        )
        self.initialize_weights_basic()

    @overload
    def to(
        self: T,
        device: torch.device | str | None = ...,
        dtype: torch.dtype | None = ...,
        non_blocking: bool = ...,
    ) -> T: ...

    @overload
    def to(self: T, dtype: torch.dtype, non_blocking: bool = ...) -> T: ...

    @overload
    def to(self: T, tensor: torch.Tensor, non_blocking: bool = ...) -> T: ...

    def to(self, *args: Any, **kwargs: Any) -> "SAE":  # type: ignore
        device_arg = None
        dtype_arg = None

        # Check args
        for arg in args:
            if isinstance(arg, (torch.device, str)):
                device_arg = arg
            elif isinstance(arg, torch.dtype):
                dtype_arg = arg
            elif isinstance(arg, torch.Tensor):
                device_arg = arg.device
                dtype_arg = arg.dtype

        # Check kwargs
        device_arg = kwargs.get("device", device_arg)
        dtype_arg = kwargs.get("dtype", dtype_arg)

        if device_arg is not None:
            # Convert device to torch.device if it's a string
            device = (
                torch.device(device_arg) if isinstance(device_arg, str) else device_arg
            )

            # Update the cfg.device
            self.cfg.device = str(device)

            # Update the .device property
            self.device = device

        if dtype_arg is not None:
            # Update the cfg.dtype
            self.cfg.dtype = str(dtype_arg)

            # Update the .dtype property
            self.dtype = dtype_arg

        # Call the parent class's to() method to handle all cases (device, dtype, tensor)
        return super().to(*args, **kwargs)

    # Basic Forward Pass Functionality.
    def forward(
        self,
        x: torch.Tensor,
    ) -> torch.Tensor:
        feature_acts = self.encode(x)
        sae_out = self.decode(feature_acts)

        # TEMP
        if self.use_error_term:
            with torch.no_grad():
                # Recompute everything without hooks to get true error term
                # Otherwise, the output with error term will always equal input, even for causal interventions that affect x_reconstruct
                # This is in a no_grad context to detach the error, so we can compute SAE feature gradients (eg for attribution patching). See A.3 in https://arxiv.org/pdf/2403.19647.pdf for more detail
                # NOTE: we can't just use `sae_error = input - x_reconstruct.detach()` or something simpler, since this would mean intervening on features would mean ablating features still results in perfect reconstruction.
                with _disable_hooks(self):
                    feature_acts_clean = self.encode(x)
                    x_reconstruct_clean = self.decode(feature_acts_clean)
                sae_error = self.hook_sae_error(x - x_reconstruct_clean)
            sae_out = sae_out + sae_error
        return self.hook_sae_output(sae_out)

    def encode_gated(
        self, x: Float[torch.Tensor, "... d_in"]
    ) -> Float[torch.Tensor, "... d_sae"]:
        sae_in = self.process_sae_in(x)

        # Gating path
        gating_pre_activation = sae_in @ self.W_enc + self.b_gate
        active_features = (gating_pre_activation > 0).to(self.dtype)

        # Magnitude path with weight sharing
        magnitude_pre_activation = self.hook_sae_acts_pre(
            sae_in @ (self.W_enc * self.r_mag.exp()) + self.b_mag
        )
        feature_magnitudes = self.activation_fn(magnitude_pre_activation)

        return self.hook_sae_acts_post(active_features * feature_magnitudes)

    def encode_jumprelu(
        self, x: Float[torch.Tensor, "... d_in"]
    ) -> Float[torch.Tensor, "... d_sae"]:
        """
        Calculate SAE features from inputs
        """
        sae_in = self.process_sae_in(x)

        # "... d_in, d_in d_sae -> ... d_sae",
        hidden_pre = self.hook_sae_acts_pre(sae_in @ self.W_enc + self.b_enc)

        return self.hook_sae_acts_post(
            self.activation_fn(hidden_pre) * (hidden_pre > self.threshold)
        )

    def encode_standard(
        self, x: Float[torch.Tensor, "... d_in"]
    ) -> Float[torch.Tensor, "... d_sae"]:
        """
        Calculate SAE features from inputs
        """
        sae_in = self.process_sae_in(x)

        # "... d_in, d_in d_sae -> ... d_sae",
        hidden_pre = self.hook_sae_acts_pre(sae_in @ self.W_enc + self.b_enc)
        return self.hook_sae_acts_post(self.activation_fn(hidden_pre))

    def process_sae_in(
        self, sae_in: Float[torch.Tensor, "... d_in"]
    ) -> Float[torch.Tensor, "... d_sae"]:
        sae_in = sae_in.to(self.dtype)
        sae_in = self.reshape_fn_in(sae_in)
        sae_in = self.hook_sae_input(sae_in)
        sae_in = self.run_time_activation_norm_fn_in(sae_in)
        return sae_in - (self.b_dec * self.cfg.apply_b_dec_to_input)

    def decode(
        self, feature_acts: Float[torch.Tensor, "... d_sae"]
    ) -> Float[torch.Tensor, "... d_in"]:
        """Decodes SAE feature activation tensor into a reconstructed input activation tensor."""
        # "... d_sae, d_sae d_in -> ... d_in",
        sae_out = self.hook_sae_recons(
            self.apply_finetuning_scaling_factor(feature_acts) @ self.W_dec + self.b_dec
        )

        # handle run time activation normalization if needed
        # will fail if you call this twice without calling encode in between.
        sae_out = self.run_time_activation_norm_fn_out(sae_out)

        # handle hook z reshaping if needed.
        return self.reshape_fn_out(sae_out, self.d_head)  # type: ignore

    @torch.no_grad()
    def fold_W_dec_norm(self):
        W_dec_norms = self.W_dec.norm(dim=-1).unsqueeze(1)
        self.W_dec.data = self.W_dec.data / W_dec_norms
        self.W_enc.data = self.W_enc.data * W_dec_norms.T
        if self.cfg.architecture == "gated":
            self.r_mag.data = self.r_mag.data * W_dec_norms.squeeze()
            self.b_gate.data = self.b_gate.data * W_dec_norms.squeeze()
            self.b_mag.data = self.b_mag.data * W_dec_norms.squeeze()
        elif self.cfg.architecture == "jumprelu":
            self.threshold.data = self.threshold.data * W_dec_norms.squeeze()
            self.b_enc.data = self.b_enc.data * W_dec_norms.squeeze()
        else:
            self.b_enc.data = self.b_enc.data * W_dec_norms.squeeze()

    @torch.no_grad()
    def fold_activation_norm_scaling_factor(
        self, activation_norm_scaling_factor: float
    ):
        self.W_enc.data = self.W_enc.data * activation_norm_scaling_factor
        # previously weren't doing this.
        self.W_dec.data = self.W_dec.data / activation_norm_scaling_factor
        self.b_dec.data = self.b_dec.data / activation_norm_scaling_factor

        # once we normalize, we shouldn't need to scale activations.
        self.cfg.normalize_activations = "none"

    @overload
    def save_model(self, path: str | Path) -> tuple[Path, Path]: ...

    @overload
    def save_model(
        self, path: str | Path, sparsity: torch.Tensor
    ) -> tuple[Path, Path, Path]: ...

    def save_model(self, path: str | Path, sparsity: torch.Tensor | None = None):
        path = Path(path)

        if not path.exists():
            path.mkdir(parents=True)

        # generate the weights
        state_dict = self.state_dict()
        self.process_state_dict_for_saving(state_dict)
        model_weights_path = path / SAE_WEIGHTS_FILENAME
        save_file(state_dict, model_weights_path)

        # save the config
        config = self.cfg.to_dict()

        cfg_path = path / SAE_CFG_FILENAME
        with open(cfg_path, "w") as f:
            json.dump(config, f)

        if sparsity is not None:
            sparsity_in_dict = {"sparsity": sparsity}
            sparsity_path = path / SPARSITY_FILENAME
            save_file(sparsity_in_dict, sparsity_path)
            return model_weights_path, cfg_path, sparsity_path

        return model_weights_path, cfg_path

    # overwrite this in subclasses to modify the state_dict in-place before saving
    def process_state_dict_for_saving(self, state_dict: dict[str, Any]) -> None:
        pass

    # overwrite this in subclasses to modify the state_dict in-place after loading
    def process_state_dict_for_loading(self, state_dict: dict[str, Any]) -> None:
        pass

    @classmethod
    @deprecated("Use load_from_disk instead")
    def load_from_pretrained(
        cls, path: str, device: str = "cpu", dtype: str | None = None
    ) -> "SAE":
        sae = cls.load_from_disk(path, device)
        if dtype is not None:
            sae.cfg.dtype = dtype
            sae = sae.to(dtype)
        return sae

    @classmethod
    def load_from_disk(
        cls,
        path: str,
        device: str = "cpu",
        converter: PretrainedSaeDiskLoader = sae_lens_disk_loader,
    ) -> "SAE":
        cfg_dict, state_dict = converter(path, device, cfg_overrides=None)
        cfg_dict = handle_config_defaulting(cfg_dict)
        sae_cfg = SAEConfig.from_dict(cfg_dict)
        sae = cls(sae_cfg)
        sae.process_state_dict_for_loading(state_dict)
        sae.load_state_dict(state_dict)
        return sae

    @classmethod
    def from_pretrained(
        cls,
        release: str,
        sae_id: str,
        device: str = "cpu",
<<<<<<< HEAD
        force_download: bool = False,
        converter: PretrainedSaeHuggingfaceLoader | None = None,
    ) -> Tuple["SAE", dict[str, Any], Optional[torch.Tensor]]:
=======
    ) -> tuple["SAE", dict[str, Any], torch.Tensor | None]:
>>>>>>> fae1c2af
        """
        Load a pretrained SAE from the Hugging Face model hub.

        Args:
            release: The release name. This will be mapped to a huggingface repo id based on the pretrained_saes.yaml file.
            id: The id of the SAE to load. This will be mapped to a path in the huggingface repo.
            device: The device to load the SAE on.
            return_sparsity_if_present: If True, will return the log sparsity tensor if it is present in the model directory in the Hugging Face model hub.
        """

        # get sae directory
        sae_directory = get_pretrained_saes_directory()

        # get the repo id and path to the SAE
        if release not in sae_directory:
            if "/" not in release:
                raise ValueError(
                    f"Release {release} not found in pretrained SAEs directory, and is not a valid huggingface repo."
                )
        elif sae_id not in sae_directory[release].saes_map:
            # If using Gemma Scope and not the canonical release, give a hint to use it
            if (
                "gemma-scope" in release
                and "canonical" not in release
                and f"{release}-canonical" in sae_directory
            ):
                canonical_ids = list(
                    sae_directory[release + "-canonical"].saes_map.keys()
                )
                # Shorten the lengthy string of valid IDs
                if len(canonical_ids) > 5:
                    str_canonical_ids = str(canonical_ids[:5])[:-1] + ", ...]"
                else:
                    str_canonical_ids = str(canonical_ids)
                value_suffix = f" If you don't want to specify an L0 value, consider using release {release}-canonical which has valid IDs {str_canonical_ids}"
            else:
                value_suffix = ""

            valid_ids = list(sae_directory[release].saes_map.keys())
            # Shorten the lengthy string of valid IDs
            if len(valid_ids) > 5:
                str_valid_ids = str(valid_ids[:5])[:-1] + ", ...]"
            else:
                str_valid_ids = str(valid_ids)

            raise ValueError(
                f"ID {sae_id} not found in release {release}. Valid IDs are {str_valid_ids}."
                + value_suffix
            )

        conversion_loader_name = get_conversion_loader_name(release)
        conversion_loader = (
            converter or NAMED_PRETRAINED_SAE_LOADERS[conversion_loader_name]
        )
        repo_id, folder_name = get_repo_id_and_folder_name(release, sae_id)
        config_overrides = get_config_overrides(release, sae_id)
        config_overrides["device"] = device

        cfg_dict, state_dict, log_sparsities = conversion_loader(
            repo_id=repo_id,
            folder_name=folder_name,
            device=device,
            force_download=force_download,
            cfg_overrides=config_overrides,
        )
        cfg_dict = handle_config_defaulting(cfg_dict)

        sae = cls(SAEConfig.from_dict(cfg_dict))
        sae.process_state_dict_for_loading(state_dict)
        sae.load_state_dict(state_dict)

        # Check if normalization is 'expected_average_only_in'
        if cfg_dict.get("normalize_activations") == "expected_average_only_in":
            norm_scaling_factor = get_norm_scaling_factor(release, sae_id)
            if norm_scaling_factor is not None:
                sae.fold_activation_norm_scaling_factor(norm_scaling_factor)
                cfg_dict["normalize_activations"] = "none"
            else:
                warnings.warn(
                    f"norm_scaling_factor not found for {release} and {sae_id}, but normalize_activations is 'expected_average_only_in'. Skipping normalization folding."
                )

        return sae, cfg_dict, log_sparsities

    def get_name(self):
        return f"sae_{self.cfg.model_name}_{self.cfg.hook_name}_{self.cfg.d_sae}"

    @classmethod
    def from_dict(cls, config_dict: dict[str, Any]) -> "SAE":
        return cls(SAEConfig.from_dict(config_dict))

    def turn_on_forward_pass_hook_z_reshaping(self):
        if not self.cfg.hook_name.endswith("_z"):
            raise ValueError("This method should only be called for hook_z SAEs.")

        def reshape_fn_in(x: torch.Tensor):
            self.d_head = x.shape[-1]  # type: ignore
            self.reshape_fn_in = lambda x: einops.rearrange(
                x, "... n_heads d_head -> ... (n_heads d_head)"
            )
            return einops.rearrange(x, "... n_heads d_head -> ... (n_heads d_head)")

        self.reshape_fn_in = reshape_fn_in

        self.reshape_fn_out = lambda x, d_head: einops.rearrange(
            x, "... (n_heads d_head) -> ... n_heads d_head", d_head=d_head
        )
        self.hook_z_reshaping_mode = True

    def turn_off_forward_pass_hook_z_reshaping(self):
        self.reshape_fn_in = lambda x: x
        self.reshape_fn_out = lambda x, d_head: x  # noqa: ARG005
        self.d_head = None
        self.hook_z_reshaping_mode = False


class TopK(nn.Module):
    def __init__(
        self, k: int, postact_fn: Callable[[torch.Tensor], torch.Tensor] = nn.ReLU()
    ):
        super().__init__()
        self.k = k
        self.postact_fn = postact_fn

    # TODO: Use a fused kernel to speed up topk decoding like https://github.com/EleutherAI/sae/blob/main/sae/kernels.py
    def forward(self, x: torch.Tensor) -> torch.Tensor:
        topk = torch.topk(x, k=self.k, dim=-1)
        values = self.postact_fn(topk.values)
        result = torch.zeros_like(x)
        result.scatter_(-1, topk.indices, values)
        return result


def get_activation_fn(
    activation_fn: str, **kwargs: Any
) -> Callable[[torch.Tensor], torch.Tensor]:
    if activation_fn == "relu":
        return torch.nn.ReLU()
    if activation_fn == "tanh-relu":

        def tanh_relu(input: torch.Tensor) -> torch.Tensor:
            input = torch.relu(input)
            return torch.tanh(input)

        return tanh_relu
    if activation_fn == "topk":
        if "k" not in kwargs:
            raise ValueError("TopK activation function requires a k value.")
        k = kwargs.get("k", 1)  # Default k to 1 if not provided
        postact_fn = kwargs.get(
            "postact_fn", nn.ReLU()
        )  # Default post-activation to ReLU if not provided

        return TopK(k, postact_fn)
    raise ValueError(f"Unknown activation function: {activation_fn}")


_blank_hook = nn.Identity()


@contextmanager
def _disable_hooks(sae: SAE):
    """
    Temporarily disable hooks for the SAE. Swaps out all the hooks with a fake modules that does nothing.
    """
    try:
        for hook_name in sae.hook_dict:
            setattr(sae, hook_name, _blank_hook)
        yield
    finally:
        for hook_name, hook in sae.hook_dict.items():
            setattr(sae, hook_name, hook)<|MERGE_RESOLUTION|>--- conflicted
+++ resolved
@@ -567,13 +567,9 @@
         release: str,
         sae_id: str,
         device: str = "cpu",
-<<<<<<< HEAD
         force_download: bool = False,
         converter: PretrainedSaeHuggingfaceLoader | None = None,
-    ) -> Tuple["SAE", dict[str, Any], Optional[torch.Tensor]]:
-=======
     ) -> tuple["SAE", dict[str, Any], torch.Tensor | None]:
->>>>>>> fae1c2af
         """
         Load a pretrained SAE from the Hugging Face model hub.
 
