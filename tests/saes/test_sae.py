import copy
import pickle
from pathlib import Path

import pytest
import torch

from sae_lens import __version__
from sae_lens.registry import get_sae_class, get_sae_training_class
from sae_lens.saes.sae import (
    SAE,
    SAEConfig,
    SAEMetadata,
    TrainingSAE,
    TrainingSAEConfig,
)
from tests.helpers import (
    ALL_TRAINING_ARCHITECTURES,
    assert_close,
    build_sae_training_cfg_for_arch,
    random_params,
)


@pytest.mark.parametrize("architecture", ALL_TRAINING_ARCHITECTURES)
def test_TrainingSAEConfig_to_and_from_dict_all_architectures(architecture: str):
    cfg = build_sae_training_cfg_for_arch(architecture=architecture)
    reloaded_cfg = TrainingSAEConfig.from_dict(cfg.to_dict())
    assert reloaded_cfg.to_dict() == cfg.to_dict()
    assert reloaded_cfg.__class__ == cfg.__class__
    assert reloaded_cfg.__class__ == get_sae_training_class(architecture)[1]


@pytest.mark.parametrize("architecture", ALL_TRAINING_ARCHITECTURES)
def test_SAEConfig_to_and_from_dict_all_architectures(architecture: str):
    cfg_dict = build_sae_training_cfg_for_arch(
        architecture
    ).get_inference_sae_cfg_dict()
    reloaded_cfg = SAEConfig.from_dict(cfg_dict)
    if architecture in {"batchtopk", "matryoshka_batchtopk"}:
        assert reloaded_cfg.architecture() == "jumprelu"
    else:
        assert reloaded_cfg.architecture() == architecture
    assert reloaded_cfg.to_dict() == cfg_dict
    assert reloaded_cfg.__class__ == get_sae_class(reloaded_cfg.architecture())[1]


def test_SAEMetadata_initialization_empty():
    metadata = SAEMetadata()
    expected_dict = {
        "sae_lens_version": __version__,
        "sae_lens_training_version": __version__,
    }
    assert metadata.to_dict() == expected_dict


def test_SAEMetadata_initialization_with_kwargs():
    metadata = SAEMetadata(
        model_name="test_model", hook_name="test_hook", custom_field="value"
    )
    assert metadata.model_name == "test_model"
    assert metadata.hook_name == "test_hook"
    assert metadata.custom_field == "value"


def test_SAEMetadata_missing_attributes_return_none():
    metadata = SAEMetadata()
    assert metadata.nonexistent_field is None
    assert metadata.another_missing_field is None


def test_SAEMetadata_dictionary_style_access():
    metadata = SAEMetadata()
    metadata["key1"] = "value1"
    metadata["key2"] = 42

    assert metadata["key1"] == "value1"
    assert metadata["key2"] == 42
    assert metadata["nonexistent"] is None


def test_SAEMetadata_contains_operator():
    metadata = SAEMetadata(existing_field="value")

    assert "existing_field" in metadata
    assert "nonexistent_field" not in metadata

    metadata["new_field"] = "new_value"
    assert "new_field" in metadata


def test_SAEMetadata_get_method():
    metadata = SAEMetadata(existing_field="value")

    assert metadata.get("existing_field") == "value"
    assert metadata.get("nonexistent_field") is None
    assert metadata.get("nonexistent_field", "default") == "default"


def test_SAEMetadata_keys_values_items():
    metadata = SAEMetadata(field1="value1", field2="value2")

    expected_keys = {
        "field1",
        "field2",
        "sae_lens_version",
        "sae_lens_training_version",
    }
    expected_values = {"value1", "value2", __version__, __version__}
    expected_items = {
        ("field1", "value1"),
        ("field2", "value2"),
        ("sae_lens_version", __version__),
        ("sae_lens_training_version", __version__),
    }

    assert set(metadata.keys()) == expected_keys
    assert set(metadata.values()) == expected_values
    assert set(metadata.items()) == expected_items


def test_SAEMetadata_to_dict_from_dict_round_trip():
    original_data = {"model_name": "test", "hook_name": "hook", "custom": 123}
    metadata = SAEMetadata(**original_data)

    dict_repr = metadata.to_dict()
    restored_metadata = SAEMetadata.from_dict(dict_repr)

    # The restored metadata should have version fields added
    expected_data = {
        **original_data,
        "sae_lens_version": __version__,
        "sae_lens_training_version": __version__,
    }

    assert restored_metadata.to_dict() == expected_data
    assert restored_metadata.model_name == "test"
    assert restored_metadata.hook_name == "hook"
    assert restored_metadata.custom == 123


def test_SAEMetadata_equality():
    metadata1 = SAEMetadata(field1="value1", field2="value2")
    metadata2 = SAEMetadata(field1="value1", field2="value2")
    metadata3 = SAEMetadata(field1="value1", field2="different")

    assert metadata1 == metadata2
    assert metadata1 != metadata3
    assert metadata1 != "not_metadata"


def test_SAEMetadata_deep_copy():
    metadata = SAEMetadata(field1="value1", nested={"key": "value"})
    copied_metadata = copy.deepcopy(metadata)

    assert copied_metadata == metadata
    assert copied_metadata is not metadata
    assert copied_metadata.nested is not metadata.nested


def test_SAEMetadata_pickling():
    metadata = SAEMetadata(field1="value1", field2=42)
    pickled = pickle.dumps(metadata)
    unpickled = pickle.loads(pickled)

    assert unpickled == metadata
    assert unpickled.field1 == "value1"
    assert unpickled.field2 == 42


def test_SAEMetadata_version_defaults():
    metadata = SAEMetadata()
    assert metadata.sae_lens_version == __version__
    assert metadata.sae_lens_training_version == __version__


def test_SAEMetadata_version_override():
    metadata = SAEMetadata(sae_lens_version="custom_version")
    assert metadata.sae_lens_version == "custom_version"


def test_SAEMetadata_repr():
    metadata = SAEMetadata(field1="value1")
    repr_str = repr(metadata)
    assert "SAEMetadata" in repr_str
    assert "field1" in repr_str
    assert "value1" in repr_str


def test_SAEMetadata_dynamic_attribute_setting():
    metadata = SAEMetadata()
    metadata.new_field = "new_value"
    metadata.another_field = 123

    assert metadata.new_field == "new_value"
    assert metadata.another_field == 123
    assert "new_field" in metadata
    assert "another_field" in metadata


def test_SAE_from_pretrained_deprecated_usage_as_tuple():
    sae = SAE.from_pretrained("gpt2-small-hook-z-kk", "blocks.2.hook_z", device="cpu")

    # Test tuple unpacking with deprecation warning
    with pytest.warns(DeprecationWarning, match="Unpacking SAE objects is deprecated"):
        tup_sae, tup_cfg_dict, tup_sparsity = sae
    assert tup_sae is sae
    assert tup_cfg_dict == sae.cfg.to_dict()
    assert tup_sparsity is None

    # Test indexing with deprecation warnings
    with pytest.warns(DeprecationWarning, match="Indexing SAE objects is deprecated"):
        assert sae[0] is sae
    with pytest.warns(DeprecationWarning, match="Indexing SAE objects is deprecated"):
        assert sae[1] == sae.cfg.to_dict()
    with pytest.warns(DeprecationWarning, match="Indexing SAE objects is deprecated"):
        assert sae[2] is None

    # Test len with deprecation warning
    with pytest.warns(
        DeprecationWarning, match="Getting length of SAE objects is deprecated"
    ):
        assert len(sae) == 3


@pytest.mark.parametrize("architecture", ALL_TRAINING_ARCHITECTURES)
def test_TrainingSAE_fold_activation_norm_scaling_factor_all_architectures(
    architecture: str,
):
    cfg = build_sae_training_cfg_for_arch(architecture)
    sae = TrainingSAE.from_dict(cfg.to_dict())
    random_params(sae)

    inputs = torch.randn(100, cfg.d_in)

    original_outputs = sae(inputs)
    original_features = sae.encode(inputs)

    sae.fold_activation_norm_scaling_factor(2.0)

    folded_outputs = 2.0 * sae(inputs / 2.0)
    folded_features = sae.encode(inputs / 2.0)

    assert_close(folded_outputs, original_outputs)
<<<<<<< HEAD
    assert_close(folded_features, original_features)


@pytest.mark.parametrize("architecture", ALL_TRAINING_ARCHITECTURES)
def test_TrainingSAE_save_and_load_from_checkpoint_all_architectures(
    architecture: str,
    tmp_path: Path,
):
    cfg = build_sae_training_cfg_for_arch(architecture)
    sae = TrainingSAE.from_dict(cfg.to_dict())
    random_params(sae)

    sae.save_model(tmp_path)
    loaded_sae = TrainingSAE.from_dict(cfg.to_dict())
    loaded_sae.load_weights_from_checkpoint(tmp_path)

    for param1, param2 in zip(sae.parameters(), loaded_sae.parameters()):
        assert_close(param1, param2, atol=1e-6, rtol=1e-4)
=======
    if architecture in {"topk", "batchtopk", "matryoshka_batchtopk"}:
        # Due to how rescale_acts_by_decoder_norm works in TopKSAEs, it's equivalent to
        # folding the W_dec norm after folding the activation norm scaling factor.
        # this is fine, since we just care about the ouputs being the same.
        assert_close(folded_features, original_features / 2.0)
    else:
        assert_close(folded_features, original_features)
>>>>>>> dfc41e53
<|MERGE_RESOLUTION|>--- conflicted
+++ resolved
@@ -242,8 +242,13 @@
     folded_features = sae.encode(inputs / 2.0)
 
     assert_close(folded_outputs, original_outputs)
-<<<<<<< HEAD
-    assert_close(folded_features, original_features)
+    if architecture in {"topk", "batchtopk", "matryoshka_batchtopk"}:
+        # Due to how rescale_acts_by_decoder_norm works in TopKSAEs, it's equivalent to
+        # folding the W_dec norm after folding the activation norm scaling factor.
+        # this is fine, since we just care about the ouputs being the same.
+        assert_close(folded_features, original_features / 2.0)
+    else:
+        assert_close(folded_features, original_features)
 
 
 @pytest.mark.parametrize("architecture", ALL_TRAINING_ARCHITECTURES)
@@ -260,13 +265,4 @@
     loaded_sae.load_weights_from_checkpoint(tmp_path)
 
     for param1, param2 in zip(sae.parameters(), loaded_sae.parameters()):
-        assert_close(param1, param2, atol=1e-6, rtol=1e-4)
-=======
-    if architecture in {"topk", "batchtopk", "matryoshka_batchtopk"}:
-        # Due to how rescale_acts_by_decoder_norm works in TopKSAEs, it's equivalent to
-        # folding the W_dec norm after folding the activation norm scaling factor.
-        # this is fine, since we just care about the ouputs being the same.
-        assert_close(folded_features, original_features / 2.0)
-    else:
-        assert_close(folded_features, original_features)
->>>>>>> dfc41e53
+        assert_close(param1, param2, atol=1e-6, rtol=1e-4)