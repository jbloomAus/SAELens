--- conflicted
+++ resolved
@@ -547,7 +547,6 @@
         assert "n_dataset_processed" in state_dict
 
 
-<<<<<<< HEAD
 def test_activations_store_save_and_restore_from_checkpoint(
     ts_model: HookedTransformer,
     tmp_path: Path,
@@ -570,40 +569,6 @@
     assert torch.allclose(next_tokens, next_tokens_new)
 
 
-def test_get_special_token_ids():
-    # Create a mock tokenizer with some special tokens
-    class MockTokenizer:
-        def __init__(self):
-            self.bos_token_id = 1
-            self.eos_token_id = 2
-            self.pad_token_id = 3
-            self.unk_token_id = None  # Test handling of None values
-            self.special_tokens_map = {
-                "additional_special_tokens": ["<extra_0>", "<extra_1>"],
-                "mask_token": "<mask>",
-            }
-
-        def convert_tokens_to_ids(self, token: str) -> int:
-            token_map = {"<extra_0>": 4, "<extra_1>": 5, "<mask>": 6}
-            return token_map[token]
-
-    tokenizer = MockTokenizer()
-    special_tokens = _get_special_token_ids(tokenizer)  # type: ignore
-
-    # Check that all expected token IDs are present
-    assert set(special_tokens) == {1, 2, 3, 4, 5, 6}
-
-    # Check that None values are properly handled
-    assert None not in special_tokens
-
-
-def test_get_special_token_ids_works_with_real_models(ts_model: HookedTransformer):
-    special_tokens = _get_special_token_ids(ts_model.tokenizer)  # type: ignore
-    assert special_tokens == [50256]
-
-
-=======
->>>>>>> dfc41e53
 def test_activations_store_buffer_contains_token_ids(ts_model: HookedTransformer):
     """Test that the buffer contains both activations and token IDs."""
     cfg = build_runner_cfg(context_size=3, store_batch_size_prompts=5)
