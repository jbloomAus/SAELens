--- conflicted
+++ resolved
@@ -35,11 +35,8 @@
     _log_feature_sparsity,
     _save_checkpoint,
     _train_step,
-<<<<<<< HEAD
+    _update_sae_lens_training_version,
     load_checkpoint,
-=======
-    _update_sae_lens_training_version,
->>>>>>> ce95fb20
     train_sae_group_on_language_model,
 )
 from tests.unit.helpers import build_sae_cfg, load_model_cached
