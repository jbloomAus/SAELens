--- conflicted
+++ resolved
@@ -61,12 +61,6 @@
 # The way to run this with this command:
 # poetry run py.test tests/unit/test_cache_activations_runner.py --profile-svg -s
 def test_cache_activations_runner(tmp_path: Path):
-    if torch.cuda.is_available():
-        device = "cuda"
-    elif torch.backends.mps.is_available():
-        device = "mps"
-    else:
-        device = "cpu"
 
     # total_training_steps = 20_000
     context_size = 1024
@@ -105,7 +99,7 @@
         store_batch_size_prompts=store_batch_size,
         normalize_activations="none",
         # Misc
-        device=device,
+        device="cpu",
         seed=42,
         dtype="float16",
     )
@@ -121,12 +115,6 @@
 
 
 def test_load_cached_activations(tmp_path: Path):
-    if torch.cuda.is_available():
-        device = "cuda"
-    elif torch.backends.mps.is_available():
-        device = "mps"
-    else:
-        device = "cpu"
 
     # total_training_steps = 20_000
     context_size = 32
@@ -165,7 +153,7 @@
         # n_shuffles_in_entire_dir=1,
         # n_shuffles_final=1,
         # Misc
-        device=device,
+        device="cpu",
         seed=42,
         dtype="float16",
     )
@@ -254,7 +242,6 @@
         _ = activations_store.get_batch_tokens(batch_size, raise_at_epoch_end=False)
 
 
-<<<<<<< HEAD
 def test_compare_cached_activations_end_to_end_with_ground_truth(tmp_path: Path):
     """
     Creates activations using CacheActivationsRunner and compares them with ground truth
@@ -479,18 +466,9 @@
         match=r"Columns \['blocks.1.hook_mlp_out'\] not in the dataset. Current columns in the dataset: \['blocks.0.hook_mlp_out'\]",
     ):
         CacheActivationsRunner(wrong_hook_cfg).run()
-=======
-# The way to run this with this command:
-# poetry run py.test tests/unit/test_cache_activations_runner.py --profile-svg -s
+
+
 def test_cache_activations_runner_with_valid_seqpos(tmp_path: Path):
-    if torch.cuda.is_available():
-        device = "cuda"
-    elif torch.backends.mps.is_available():
-        device = "mps"
-    else:
-        device = "cpu"
-
-    # total_training_steps = 20_000
     context_size = 1024
     seqpos_slice = (12, -12)
     training_context_size = len(range(context_size)[slice(*seqpos_slice)])
@@ -501,60 +479,35 @@
     tokens_in_buffer = n_batches_in_buffer * store_batch_size * training_context_size
     total_training_tokens = n_buffers * tokens_in_buffer
 
-    # better if we can look at the files (change tmp_path to a real path to look at the files)
-    # tmp_path = os.path.join(os.path.dirname(__file__), "tmp")
-    # tmp_path = Path("/Volumes/T7 Shield/activations/gelu_1l")
-    # if os.path.exists(tmp_path):
-    #     shutil.rmtree(tmp_path)
-
     cfg = CacheActivationsRunnerConfig(
         new_cached_activations_path=str(tmp_path),
-        # Pick a tiny model to make this easier.
-        model_name="gelu-1l",
-        ## MLP Layer 0 ##
-        hook_name="blocks.0.hook_mlp_out",
-        hook_layer=0,
         d_in=512,
+        context_size=context_size,
+        model_name="gelu-1l",
+        hook_name="blocks.0.hook_mlp_out",
         dataset_path="NeelNanda/c4-tokenized-2b",
-        context_size=context_size,  # Speed things up.
-        is_dataset_tokenized=True,
-        prepend_bos=True,  # I used to train GPT2 SAEs with a prepended-bos but no longer think we should do this.
-        training_tokens=total_training_tokens,  # For initial testing I think this is a good number.
-        train_batch_size_tokens=4096,
-        # Test the sequence slicing
-        seqpos_slice=seqpos_slice,
-        # Loss Function
-        ## Reconstruction Coefficient.
-        # Buffer details won't matter in we cache / shuffle our activations ahead of time.
+        training_tokens=total_training_tokens,
         n_batches_in_buffer=n_batches_in_buffer,
         store_batch_size_prompts=store_batch_size,
         normalize_activations="none",
-        #
-        shuffle_every_n_buffers=2,
-        n_shuffles_with_last_section=1,
-        n_shuffles_in_entire_dir=1,
-        n_shuffles_final=1,
-        # Misc
-        device=device,
-        seed=42,
-        dtype="float16",
-    )
-
-    # look at the next cell to see some instruction for what to do while this is running.
-    CacheActivationsRunner(cfg).run()
+        device="cpu",
+        seed=42,
+        dtype="float32",
+        seqpos_slice=seqpos_slice,
+    )
+
+    runner = CacheActivationsRunner(cfg)
+
+    activation_dataset = runner.run()
+    activation_dataset.set_format("torch", device=cfg.device)
+    dataset_acts: torch.Tensor = activation_dataset[cfg.hook_name]  # type: ignore
 
     assert os.path.exists(tmp_path)
 
     # assert that there are n_buffer files in the directory.
     assert len(os.listdir(tmp_path)) == n_buffers
 
-    for _, buffer_file in enumerate(os.listdir(tmp_path)):
-        path_to_file = Path(tmp_path) / buffer_file
-        with safe_open(path_to_file, framework="pt", device=str(device)) as f:  # type: ignore
-            buffer = f.get_tensor("activations")
-            assert buffer.shape == (
-                tokens_in_buffer,
-                1,
-                cfg.d_in,
-            )
->>>>>>> 7047f877
+    assert len(dataset_acts) == n_buffers * n_batches_in_buffer
+    for act in dataset_acts:
+        # should be 1024 - 12 - 12 = 1000
+        assert act.shape == (1000, cfg.d_in)