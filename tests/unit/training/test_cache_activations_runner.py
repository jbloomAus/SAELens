--- conflicted
+++ resolved
@@ -1,20 +1,13 @@
 import os
-<<<<<<< HEAD
 
 import pytest
-=======
->>>>>>> 9adba61b
 from pathlib import Path
 from typing import Any, Tuple
 
 import pytest
 import torch
 from datasets import Dataset
-<<<<<<< HEAD
-
-=======
-from safetensors import safe_open
->>>>>>> 9adba61b
+
 from transformer_lens import HookedTransformer
 
 from sae_lens.cache_activations_runner import CacheActivationsRunner
